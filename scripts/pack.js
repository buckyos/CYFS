const fs = require('fs')
const child_process = require('child_process');
const targets = process.argv[2].split(";")
const type = process.argv[3].split(";")
const { apps, services } = require('./build_config')
const path = require('path')

const onlyput = process.argv[4] || "put"
const action = process.argv[5] || "put"
const buildnumber = process.argv[6] || "0"
const channel = process.argv[7] || "nightly"

if (!fs.existsSync('Cargo.toml')) {
    console.error('cannot find Cargo.toml in cwd! check working dir')
}


const protocols = {
    'http:': require('http'),
    'https:': require('https')
}
const ding_url = `https://oapi.dingtalk.com/robot/send?access_token=${process.env.DING_TOKEN}`

async function post(url, body) {
    let url_obj = new URL(url)
    
    return new Promise((reslove, reject) => {
        let req = protocols[url_obj.protocol].request(url, {method: 'POST'}, (resp) => {
            let resp_body = "";
            resp.on('data', (chunk) => {
                resp_body += chunk;
            });
            resp.on('end', () => {
                reslove(resp_body)
            })
        });
        
        if (body) {
            if (typeof body === "object") {
                body = JSON.stringify(body)
                req.setHeader('Content-Type', 'application/json')
            }
            req.write(body);
        }
        
        req.end()
    })
}

async function send_msg(msg) {
    let body = {msgtype: 'text', text: {content:'提醒：'+msg}}
    await post(ding_url, body)
}

function version_from_channel(channel) {
    if (channel === "nightly") {
        return 0
    } else if (channel === "beta") {
        return 1
    } else if (channel === "stable") {
        return 2
    } else {
        console.log("unknown channel name:", channel)
        process.exit(1);
    }
}

function meta_url(channel) {
    if (channel === "nightly") {
        return 'http://nightly.meta.cyfs.com:1423'
    } else if (channel === "beta") {
        return "http://beta.meta.cyfs.com:1423";
    } else if (channel === "stable") {
        return ""
    } else {
        console.log("unknown channel name:", channel)
        process.exit(1);
    }
}

let version = `1.0.${version_from_channel(channel)}.${buildnumber}`;

let repo_path = process.env.FFS_SERVICE_REPO_DESC;
if (!repo_path) {
    console.error('no service repo desc path, please set env FFS_SERVICE_REPO_DESC')
    process.exit(1)
}

let file_repo_path = process.env.FFS_SERVICE_FILE_REPO_DESC;
if (!file_repo_path) {
    file_repo_path = repo_path
    console.warn('no service file repo desc path, set to the same as FFS_SERVICE_REPO_DESC')
}

function get_obj_id(desc_file) {
    let out = child_process.execSync(`${path.join('dist', 'desc-tool')} show ${desc_file}`, {encoding: 'utf8'})
    let obj_id
    for (const line of out.split('\n')) {
        if (line.startsWith('objectid:')) {
            obj_id = line.substring(10)
            break;
        }
    }
    return obj_id
}

async function run() {
    // check balance
    let repo_id = get_obj_id(repo_path+".desc")
    let out = JSON.parse(await post(meta_url(channel)+"/balance", [[0, repo_id]]));
    let balance = BigInt(out.result[0])
    if (balance < 10000) {
        let msg = `repo account ${repo_id} balance ${balance} less then 10000!! channel ${channel}`;
        await send_msg(msg)
        console.error(msg)
        process.exit(1)
    }
    console.log(`get repo account ${repo_id} balance ${balance}`)

    // check file repo balance
    let file_repo_id = get_obj_id(file_repo_path+".desc")
    out = JSON.parse(await post(meta_url(channel)+"/balance", [[0, file_repo_id]]));
    balance = BigInt(out.result[0])
    if (balance < 10000) {
        let msg = `file repo account ${file_repo_id} balance ${balance} less then 10000!! channel ${channel}`;
        await send_msg(msg)
        console.error(msg)
        process.exit(1)
    }
    console.log(`get file repo account ${file_repo_id} balance ${balance}`)
    
    if (type.includes("apps")) {
        try { fs.rmSync('dist/app_config.cfg') } catch (error) { }
        let app_config = []
    
        for (const app of apps) {
            if (!app.pub) {
                continue
            }
            if (onlyput !== "onlyput") {
                for (const target of targets) {
                    if (app.exclude && app.exclude.includes(target)) {
                        continue
                    }
                    if (app.include && !app.include.includes(target)) {
                        continue
                    }
                    let project_path = app.path || `app/${app.name}`
                    let config_path = app.config_file[target] || app.config_file.default
                    fs.copyFileSync(`${project_path}/${config_path}`, `dist/apps/${app.name}/${target}/package.cfg`)
    
                    if (app.assets && app.assets[target]) {
                        for (const asset of app.assets[target]) {
                            fs.copyFileSync(asset.from, `dist/apps/${app.name}/${target}/${asset.to}`)
                        }
                    }
                }
    
                child_process.execSync(`bash -c "./pack-tools -d apps/${app.name}"`, { cwd: 'dist', stdio: 'inherit' })
            }
    
            child_process.execSync(`cyfs-client ${action} apps/${app.name}.zip -f fid -o ${file_repo_path}`, { cwd: 'dist', stdio: 'inherit' })
            let fid = fs.readFileSync('dist/fid', {encoding: 'utf-8'});
            app_config.apps.push({ "id": app.appid, "ver": `${version}`, "status": 1 })
    
            // 运行app-tool，添加版本和fid
            if (app.appid !== undefined) {
                let cmd = `app-tool app set -v ${version} -s ${fid} ${app.appid} -o ${repo_path}`;
                console.log("will run app tool cmd:", cmd)
                child_process.execSync(cmd, { cwd: 'dist', stdio: 'inherit' })
            }
    
        }
    
        fs.writeJSONSync('dist/app_config.cfg', app_config)
    }
    
    
    if (type.includes("services")) {
        try { fs.removeSync('dist/device_config.cfg') } catch (error) { }
    
        let device_config = [];
        for (const service of services) {
            if (!service.pub) {
                continue
            }
            if (onlyput !== "onlyput") {
                for (const target of targets) {
                    if (service.exclude && service.exclude.includes(target)) {
                        continue
                    }
                    if (service.include && !service.include.includes(target)) {
                        continue
                    }
    
                    let config_path = service.config_file[target] || service.config_file.default
                    fs.copyFileSync(`service/${service.name}/${config_path}`, `dist/services/${service.name}/${target}/package.cfg`)
    
                    if (service.assets && service.assets[target]) {
                        for (const asset of service.assets[target]) {
                            fs.copyFileSync(asset.from, `dist/services/${service.name}/${target}/${asset.to}`)
                        }
                    }
    
                    child_process.execSync(`bash -c "./pack-tools -d services/${service.name}/${target}"`, { cwd: 'dist', stdio: 'inherit' })
                    fs.rmSync(`dist/services/${service.name}/${target}`, {recursive: true, force: true});
                }
            }
    
<<<<<<< HEAD
            child_process.execSync(`cyfs-client ${action} services/${service.name} -f fid -o ${file_repo_path}`, { cwd: 'dist', stdio: 'inherit' })
=======
            child_process.execSync(`cyfs-client ${action} services/${service.name} -f fid -o ${file_repo_path} --tcp`, { cwd: 'dist', stdio: 'inherit' })
>>>>>>> 128a7cc5
            let fid = fs.readFileSync('dist/fid', {encoding: 'utf-8'})
            device_config.push({ "id": service.id, "ver": `${version}`, "status": 1 })
    
            // 运行app-tool，添加版本和fid
            if (service.id !== undefined) {
                let cmd = `app-tool app set -v ${version} -s ${fid} ${service.id} -o ${repo_path}`;
                console.log("will run app tool cmd:", cmd)
                child_process.execSync(cmd, { cwd: 'dist', stdio: 'inherit' })
            }
        }
    
        fs.writeFileSync('dist/device-config.cfg', JSON.stringify(device_config))
    
        await send_msg(`service pub complete: ver ${version}, channel ${channel}`)
    }
}

run().then(() => {
    process.exit(0)
})
<|MERGE_RESOLUTION|>--- conflicted
+++ resolved
@@ -206,12 +206,9 @@
                     fs.rmSync(`dist/services/${service.name}/${target}`, {recursive: true, force: true});
                 }
             }
-    
-<<<<<<< HEAD
-            child_process.execSync(`cyfs-client ${action} services/${service.name} -f fid -o ${file_repo_path}`, { cwd: 'dist', stdio: 'inherit' })
-=======
+
             child_process.execSync(`cyfs-client ${action} services/${service.name} -f fid -o ${file_repo_path} --tcp`, { cwd: 'dist', stdio: 'inherit' })
->>>>>>> 128a7cc5
+
             let fid = fs.readFileSync('dist/fid', {encoding: 'utf-8'})
             device_config.push({ "id": service.id, "ver": `${version}`, "status": 1 })
     

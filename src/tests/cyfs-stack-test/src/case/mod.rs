--- conflicted
+++ resolved
@@ -24,11 +24,8 @@
 mod storage;
 mod meta;
 mod call;
-<<<<<<< HEAD
 mod mime;
-=======
 mod object_meta_access;
->>>>>>> c841d1e0
 
 pub async fn test_restart() {
     let stack = TestLoader::get_stack(DeviceIndex::User1OOD);
@@ -44,18 +41,12 @@
 
     // crypto::test().await;
 
-    //root_state::test().await;
-<<<<<<< HEAD
+    // root_state::test().await;
     mime::test().await;
     ndn::test().await;
-    //non::test().await;
-    //call::test().await;
-=======
-    // non::test().await;
-    // call::test().await;
-
+    non::test().await;
+    call::test().await;
     object_meta_access::test().await;
->>>>>>> c841d1e0
     return;
 
     meta::test().await;

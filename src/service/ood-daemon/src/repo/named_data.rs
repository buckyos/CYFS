--- conflicted
+++ resolved
@@ -32,11 +32,6 @@
 
         // service desc确保它有固定外网地址，连接不走sn。这里sn_list就可以传None
         let mut config = NamedCacheClientConfig::default();
-<<<<<<< HEAD
-        config.retry_times = Some(3);
-        config.timeout = Some(Duration::from_secs(10*60));
-        if let Err(e) = client.init(config).await {
-=======
         config.retry_times = 3;
         config.timeout = Duration::from_secs(10*60);
         config.tcp_file_manager_port = 5312;
@@ -44,7 +39,6 @@
         config.conn_strategy = cyfs_client::ConnStrategy::TcpFirst;
         let mut client = NamedCacheClient::new(config);
         if let Err(e) = client.init().await {
->>>>>>> 1e8c3f5b
             let msg = format!("init named cache client for repo failed! err={}", e);
             error!("{}", msg);
 

use super::stack::CyfsStackInsConfig;
use crate::file_cache::FileCacheRecevier;
use crate::mime::*;
use cyfs_base::*;
use cyfs_stack_loader::{CyfsStack, HttpRequestSource, HttpServerHandlerRef};
use ood_control::OOD_CONTROLLER;

use async_trait::async_trait;
use http_types::headers::HeaderValue;
use http_types::StatusCode;
use once_cell::sync::OnceCell;
use serde::{Deserialize, Serialize};
use std::path::PathBuf;
use std::process::Stdio;
use std::sync::Arc;
use tide::listener::Listener;
use tide::security::{CorsMiddleware, Origin};
use tide::Response;

struct NonHttpServerInner {
    http_server: HttpServerHandlerRef,
    device_id: String,
}

#[derive(Clone)]
struct NonHttpServer(Arc<NonHttpServerInner>);

impl NonHttpServer {
    pub fn new(cyfs_stack: CyfsStack) -> Self {
        let http_server = cyfs_stack
            .interface()
            .as_ref()
            .unwrap()
            .get_http_tcp_server();
        let device_id = cyfs_stack.local_device_id().to_string();

        Self(Arc::new(NonHttpServerInner {
            http_server,
            device_id,
        }))
    }
}

struct NonForward {
    owner: CyfsProxy,
}

impl NonForward {
    pub fn new(owner: CyfsProxy) -> Self {
        Self { owner }
    }
}

#[async_trait]
impl<State> tide::Endpoint<State> for NonForward
where
    State: Clone + Send + Sync + 'static,
{
    async fn call(&self, req: ::tide::Request<State>) -> tide::Result {
        let addr = match req.peer_addr() {
            Some(addr) => addr.parse().unwrap(),
            None => "127.0.0.1:0".parse().unwrap(),
        };

        let url = req.url().clone();
        info!("recv non req: {}, {}", addr, url);

        let resp = match self.owner.non_handler() {
            Some(handler) => {
                let mut req: http_types::Request = req.into();

                // http请求都是同机请求，需要设定为当前device
                req.insert_header(
                    cyfs_base::CYFS_REMOTE_DEVICE,
                    handler.0.device_id.to_string(),
                );

                let source = HttpRequestSource::Local(addr);
                match handler.0.http_server.respond(source, req).await {
                    Ok(mut resp) => {
                        if resp.status().is_success() {
                            MimeHelper::try_set_mime(url, &mut resp).await;
                        }
                        resp.into()
                    }
                    Err(e) => {
                        return Err(e);
                    }
                }
            }
            None => {
                let mut resp = tide::Response::new(StatusCode::Forbidden);

                let msg = if ood_control::OOD_CONTROLLER.is_bind() {
                    format!("cyfs runtime stack's init is not complete yet!")
                } else {
                    format!("cyfs runtime device not bind yet!")
                };

                resp.set_body(msg);
                resp
            }
        };

        Ok(resp)
    }
}

#[derive(Serialize, Deserialize)]
struct StatusInfo {
    version: String,
    channel: String,
    target: String,
    is_bind: bool,
    is_mobile_stack: bool,
    anonymous: bool,
    random_id: bool,
}

struct StatusHelper {
    proxy: CyfsProxy,
}

impl StatusHelper {
    pub fn new(proxy: CyfsProxy) -> Self {
        Self { proxy }
    }

    fn gen_status(&self) -> StatusInfo {
        let ret = StatusInfo {
            version: cyfs_base::get_version().to_owned(),
            channel: cyfs_base::get_channel().to_string(),
            target: cyfs_base::get_target().to_string(),

            is_bind: OOD_CONTROLLER.is_bind(),
            is_mobile_stack: self.proxy.stack_config.is_mobile_stack,
            anonymous: self.proxy.stack_config.anonymous,
            random_id: self.proxy.stack_config.random_id,
        };

        ret
    }
}

#[async_trait]
impl<State> tide::Endpoint<State> for StatusHelper
where
    State: Clone + Send + Sync + 'static,
{
    async fn call(&self, _req: ::tide::Request<State>) -> tide::Result {
        let mut resp = tide::Response::new(StatusCode::Ok);
        resp.set_content_type("application/json");

        let status = self.gen_status();
        resp.set_body(serde_json::to_string_pretty(&status).unwrap());
        Ok(resp)
    }
}

pub(crate) struct CyfsProxyInner {
    static_root: PathBuf,
    non_http_server: OnceCell<NonHttpServer>,
}

impl CyfsProxyInner {
    pub fn new() -> Self {
        let static_root;
        #[cfg(target_os = "android")]
        {
            static_root = ::cyfs_util::get_cyfs_root_path().join("www");
            info!("set static web dir {}", static_root.display());
        }
        #[cfg(not(target_os = "android"))]
        {
            let root = std::env::current_exe().unwrap();
            let root = root.parent().unwrap().join("www");
            if root.is_dir() {
                static_root = root.canonicalize().unwrap();
            } else {
                static_root = root;
            }
        }

        Self {
            static_root,
            non_http_server: OnceCell::new(),
        }
    }
}

#[derive(Clone)]
pub(crate) struct CyfsProxy {
    stack_config: CyfsStackInsConfig,
    inner: Arc<CyfsProxyInner>,
}

impl CyfsProxy {
    pub fn new(stack_config: &CyfsStackInsConfig) -> Self {
        assert!(stack_config.proxy_port > 0);
        Self {
            stack_config: stack_config.to_owned(),
            inner: Arc::new(CyfsProxyInner::new()),
        }
    }

    pub fn bind_non_stack(&self, cyfs_stack: CyfsStack) {
        let server = NonHttpServer::new(cyfs_stack);
        if let Err(_) = self.inner.non_http_server.set(server) {
            unreachable!();
        }
    }

    pub async fn start(&self) -> BuckyResult<()> {
        let mut server = ::tide::new();
        let cors = CorsMiddleware::new()
            .allow_methods(
                "GET, POST, PUT, DELETE, OPTIONS"
                    .parse::<HeaderValue>()
                    .unwrap(),
            )
            .allow_origin(Origin::from("*"))
            .allow_credentials(true)
            .allow_headers("*".parse::<HeaderValue>().unwrap())
            .expose_headers("*".parse::<HeaderValue>().unwrap());
        server.with(cors);
        self.register(&mut server)?;

        let addr = format!("127.0.0.1:{}", self.stack_config.proxy_port);
        let mut listener = server.bind(&addr).await.map_err(|e| {
            error!("runtime proxy bind error! addr={}, {}", addr, e);
            e
        })?;

        for info in listener.info().iter() {
            info!(
                "runtime http server listening on addr={}, info={}",
                addr, info
            );
        }

        async_std::task::spawn(async move {
            if let Err(e) = listener.accept().await {
                error!("http server accept error! addr={}, {}", addr, e);
            }
        });

        Ok(())
    }

    fn register(&self, server: &mut ::tide::Server<()>) -> BuckyResult<()> {
        if !self.inner.static_root.is_dir() {
            error!(
                "static dir now exists! dir={}",
                self.inner.static_root.display()
            );
        }

        server
            .at("/static")
            .serve_dir(&self.inner.static_root)
            .map_err(|e| {
                let msg = format!("serve static dir failed! {}", e);
                error!("{}", msg);

                BuckyError::new(BuckyErrorCode::InternalError, msg)
            })?;
        info!("serve static dir: {}", self.inner.static_root.display());

        server.at("/status").get(StatusHelper::new(self.clone()));

        let file_cache = FileCacheRecevier::new();
        server.at("/file-cache").post(file_cache);

        server.at("/file-upload-tool").get(|_| {
            info!("request open file upload");
            let upload_prog_name;

            if cfg!(target_os = "windows") {
                upload_prog_name = "cyfs-file-uploader.exe";
            } else if cfg!(target_os = "macos") {
                upload_prog_name = "cyfs-file-uploader.app";
            } else {
                upload_prog_name = "cyfs-file-uploader";
            }

            async move {
                let upload_tool_path = std::env::current_exe()
                    .unwrap()
                    .parent()
                    .unwrap()
                    .join(upload_prog_name);
                if !upload_tool_path.exists() {
                    info!("file upload tool not found. {}", upload_tool_path.display());
                    return Ok(Response::new(StatusCode::NotFound));
                }

                let mut cmd;
                if cfg!(target_os = "windows") {
<<<<<<< HEAD
                    cmd = async_std::process::Command::new("start");
                    cmd.args(&["", &upload_tool_path.to_string_lossy().to_string()]);
=======
                    cmd = async_std::process::Command::new(&upload_tool_path);
>>>>>>> f3f66501
                } else if cfg!(target_os = "macos") {
                    cmd = async_std::process::Command::new("open");
                    cmd.args(&[&upload_tool_path.to_string_lossy().to_string()]);
                } else {
                    return Ok(Response::new(StatusCode::NotImplemented));
                }

                cmd.stdout(Stdio::null()).stderr(Stdio::null());
                let status = if let Err(e) = cmd.spawn() {
                    warn!(
                        "spawn file uploader {} err {}",
                        upload_tool_path.display(),
                        e
                    );
                    StatusCode::InternalServerError
                } else {
                    StatusCode::Ok
                };

                Ok(Response::new(status))
            }
        });

        server.at("/*").get(NonForward::new(self.clone()));

        Ok(())
    }

    fn non_handler(&self) -> Option<&NonHttpServer> {
        self.inner.non_http_server.get()
    }
}<|MERGE_RESOLUTION|>--- conflicted
+++ resolved
@@ -296,12 +296,7 @@
 
                 let mut cmd;
                 if cfg!(target_os = "windows") {
-<<<<<<< HEAD
-                    cmd = async_std::process::Command::new("start");
-                    cmd.args(&["", &upload_tool_path.to_string_lossy().to_string()]);
-=======
                     cmd = async_std::process::Command::new(&upload_tool_path);
->>>>>>> f3f66501
                 } else if cfg!(target_os = "macos") {
                     cmd = async_std::process::Command::new("open");
                     cmd.args(&[&upload_tool_path.to_string_lossy().to_string()]);

--- conflicted
+++ resolved
@@ -14,10 +14,7 @@
 use cyfs_bdt::StackGuard;
 use cyfs_bdt_ext::{ContextManager, NDNTaskCancelStrategy, TransContextHolder};
 use cyfs_lib::*;
-<<<<<<< HEAD
-=======
 use cyfs_bdt_ext::{ContextManager, TransContextHolder, NDNTaskCancelStrategy};
->>>>>>> 75aea584
 
 use cyfs_chunk_cache::ChunkManagerRef;
 use std::sync::Arc;
@@ -175,19 +172,7 @@
         match &req.context {
             Some(context) => {
                 let referer = BdtDataRefererInfo::from(req).encode_string();
-<<<<<<< HEAD
-                let context = self
-                    .context_manager
-                    .create_download_context_from_trans_context(
-                        &req.common.source.dec,
-                        referer,
-                        context.as_str(),
-                        NDNTaskCancelStrategy::AutoCancel,
-                    )
-                    .await?;
-=======
                 let context = self.context_manager.create_download_context_from_trans_context(&req.common.source.dec, referer, context.as_str(), NDNTaskCancelStrategy::AutoCancel).await?;
->>>>>>> 75aea584
                 let processor = self.get_data_forward(context).await?;
                 Ok(processor)
             }

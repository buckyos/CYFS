use crate::util_api::{BuildFileParams, BuildFileTaskStatus};
use async_std::task::JoinHandle;
use cyfs_base::*;
use cyfs_debug::Mutex;
use cyfs_lib::*;
use cyfs_task_manager::*;
use cyfs_util::*;

use futures::future::{AbortHandle, Aborted};
use sha2::Digest;
use std::collections::{HashMap, HashSet};
use std::path::{Path, PathBuf};
use std::sync::{Arc, Weak};

#[derive(Clone, ProtobufEncode, ProtobufDecode, ProtobufTransformType)]
#[cyfs_protobuf_type(super::util_proto::BuildDirParams)]
pub struct BuildDirParams {
    pub local_path: String,
    pub owner: ObjectId,
    pub dec_id: ObjectId,
    pub chunk_size: u32, 
    pub chunk_method: TransPublishChunkMethod, 
    pub device_id: ObjectId,
    pub access: Option<u32>,
}


impl ProtobufTransform<super::util_proto::BuildDirParams> for BuildDirParams {
    fn transform(
        value: super::util_proto::BuildDirParams,
    ) -> BuckyResult<Self> {
        Ok(Self {
            local_path: value.local_path,
            owner: ObjectId::clone_from_slice(value.owner.as_slice())?,
            dec_id: ObjectId::clone_from_slice(value.dec_id.as_slice())?,
            chunk_size: value.chunk_size, 
            chunk_method: value.chunk_method.map(|v| TransPublishChunkMethod::try_from(v as u8)).unwrap_or(Ok(TransPublishChunkMethod::default()))?, 
            device_id: ObjectId::clone_from_slice(value.device_id.as_slice())?,
            access: value.access
        })
    }
}

impl ProtobufTransform<&BuildDirParams> for super::util_proto::BuildDirParams {
    fn transform(value: &BuildDirParams) -> BuckyResult<Self> {
        Ok(Self {
            local_path: value.local_path.clone(),
            owner: value.owner.as_slice().to_vec(),
            dec_id: value.dec_id.as_slice().to_vec(),
            chunk_size: value.chunk_size, 
            chunk_method: Some(Into::<u8>::into(value.chunk_method) as i32), 
            device_id: value.device_id.as_slice().to_vec(),
            access: value.access
        })
    }
}



pub struct BuildDirTaskFactory {
    task_manager: Weak<TaskManager>,
    noc: NamedObjectCacheRef,
}

impl BuildDirTaskFactory {
    pub fn new(task_manager: Weak<TaskManager>, noc: NamedObjectCacheRef) -> Self {
        Self { task_manager, noc }
    }
}

#[async_trait::async_trait]
impl TaskFactory for BuildDirTaskFactory {
    fn get_task_type(&self) -> TaskType {
        BUILD_DIR_TASK
    }

    async fn create(&self, params: &[u8]) -> BuckyResult<Box<dyn Task>> {
        let params = BuildDirParams::clone_from_slice(params)?;
        let task = BuildDirTask::new(
            params.local_path,
            params.owner,
            params.dec_id,
<<<<<<< HEAD
            params.chunk_size, 
            params.chunk_method, 
=======
            params.chunk_size,
>>>>>>> b793d75b
            params.access,
            self.task_manager.clone(),
            DeviceId::try_from(params.device_id)?,
            self.noc.clone(),
        );
        Ok(Box::new(task))
    }

    async fn restore(
        &self,
        _task_status: TaskStatus,
        params: &[u8],
        data: &[u8],
    ) -> BuckyResult<Box<dyn Task>> {
        let params = BuildDirParams::clone_from_slice(params)?;
        let task_state = DirTaskState::clone_from_slice(data)?;

        let task = BuildDirTask::restore(
            params.local_path,
            params.owner,
            params.dec_id,
<<<<<<< HEAD
            params.chunk_size, 
            params.chunk_method, 
=======
            params.chunk_size,
>>>>>>> b793d75b
            params.access,
            self.task_manager.clone(),
            DeviceId::try_from(params.device_id)?,
            self.noc.clone(),
            task_state,
        );
        Ok(Box::new(task))
    }
}

#[derive(Clone)]
struct PathPostorderIteratorPathState {
    dir_list: Vec<PathBuf>,
    iter_dir_pos: usize,
    file_list: Vec<PathBuf>,
}

#[derive(RawEncode, RawDecode, Clone)]
pub struct PathPostorderIteratorState {
    root_path: String,
    cur_path: Option<String>,
}

pub struct PathPostorderIterator {
    root_path: PathBuf,
    cur_path: Option<PathBuf>,
    path_states: HashMap<PathBuf, PathPostorderIteratorPathState>,
}

impl PathPostorderIterator {
    pub fn new(root_path: PathBuf) -> Self {
        Self {
            root_path,
            cur_path: None,
            path_states: HashMap::new(),
        }
    }

    pub fn from_state(state: PathPostorderIteratorState) -> Self {
        let mut path_states = HashMap::new();
        let root_path = PathBuf::from(state.root_path);
        let cur_path = if state.cur_path.is_some() {
            let cur_path = PathBuf::from(state.cur_path.unwrap());
            if cur_path.starts_with(root_path.as_path()) {
                Some(cur_path)
            } else {
                None
            }
        } else {
            None
        };
        if cur_path.is_some() {
            let mut cur_path = cur_path.as_ref().unwrap().to_path_buf();
            while cur_path != root_path {
                let file_name = cur_path.file_name().unwrap().to_string_lossy().to_string();
                cur_path = cur_path.parent().unwrap().to_path_buf();
                if let Ok((dir_list, file_list)) = Self::list_dir(cur_path.as_path()) {
                    let mut state_index = 0;
                    for (index, sub_dir) in dir_list.iter().enumerate() {
                        let sub_name = sub_dir.file_name().unwrap().to_string_lossy().to_string();
                        if sub_name == file_name || sub_name > file_name {
                            state_index = index;
                            break;
                        }
                    }
                    path_states.insert(
                        cur_path.clone(),
                        PathPostorderIteratorPathState {
                            dir_list,
                            iter_dir_pos: state_index,
                            file_list,
                        },
                    );
                }
            }
        }

        Self {
            root_path,
            cur_path,
            path_states,
        }
    }

    pub fn get_state(&self) -> PathPostorderIteratorState {
        PathPostorderIteratorState {
            root_path: self.root_path.to_string_lossy().to_string(),
            cur_path: if self.cur_path.is_none() {
                None
            } else {
                Some(
                    self.cur_path
                        .as_ref()
                        .unwrap()
                        .to_string_lossy()
                        .to_string(),
                )
            },
        }
    }

    fn list_dir(path: &Path) -> BuckyResult<(Vec<PathBuf>, Vec<PathBuf>)> {
        let paths = std::fs::read_dir(path).map_err(|err| {
            let msg = format!(
                "read_dir {} err:{}",
                path.to_string_lossy().to_string(),
                err
            );
            log::error!("{}", msg.as_str());
            BuckyError::new(BuckyErrorCode::InvalidParam, msg)
        })?;

        let mut dir_list = Vec::new();
        let mut file_list = Vec::new();
        for sub in paths {
            match sub {
                Ok(sub) => {
                    let sub_path = path.join(sub.path());
                    if sub_path.is_file() {
                        file_list.push(sub.path());
                    } else {
                        dir_list.push(sub.path());
                    }
                }
                Err(err) => {
                    log::error!("read_dir err:{}", err);
                }
            }
        }

        dir_list.sort();

        Ok((dir_list, file_list))
    }

    fn get_item(&mut self, cur_path: PathBuf) -> BuckyResult<(PathBuf, Vec<PathBuf>)> {
        if let Ok((dir_list, file_list)) = Self::list_dir(cur_path.as_path()) {
            if dir_list.is_empty() {
                Ok((cur_path, file_list))
            } else {
                for (index, sub_dir) in dir_list.iter().enumerate() {
                    if let Ok((sub_path, sub_file_list)) = self.get_item(sub_dir.to_path_buf()) {
                        self.path_states.insert(
                            cur_path.clone(),
                            PathPostorderIteratorPathState {
                                dir_list,
                                iter_dir_pos: index,
                                file_list,
                            },
                        );
                        return Ok((sub_path, sub_file_list));
                    }
                }
                Err(BuckyError::new(BuckyErrorCode::Failed, ""))
            }
        } else {
            Ok((cur_path, Vec::new()))
        }
    }
}

impl Iterator for PathPostorderIterator {
    type Item = (PathBuf, Vec<PathBuf>);

    fn next(&mut self) -> Option<Self::Item> {
        if self.cur_path.is_none() {
            if let Ok((cur_path, file_list)) = self.get_item(self.root_path.clone()) {
                self.cur_path = Some(cur_path.clone());
                Some((cur_path, file_list))
            } else {
                None
            }
        } else {
            let mut cur_path = self.cur_path.take().unwrap();
            if cur_path == self.root_path {
                None
            } else {
                loop {
                    cur_path = cur_path.parent().unwrap().to_path_buf();

                    let (iter_dir_pos, dir_list) = match self.path_states.get(cur_path.as_path()) {
                        Some(state) => {
                            if state.dir_list.is_empty()
                                || state.iter_dir_pos >= state.dir_list.len() - 1
                            {
                                let state = self.path_states.remove(cur_path.as_path()).unwrap();
                                self.cur_path = Some(cur_path.clone());
                                return Some((cur_path, state.file_list));
                            } else {
                                (
                                    state.iter_dir_pos + 1,
                                    state.dir_list[state.iter_dir_pos + 1..]
                                        .iter()
                                        .map(|path| path.clone())
                                        .collect::<Vec<PathBuf>>(),
                                )
                            }
                        }
                        None => {
                            if cur_path == self.root_path {
                                return None;
                            } else {
                                continue;
                            }
                        }
                    };

                    let mut pos = 0;
                    while pos < dir_list.len() {
                        let sub_path = dir_list[pos].clone();
                        if let Ok((new_cur_path, file_list)) = self.get_item(sub_path) {
                            self.path_states
                                .get_mut(cur_path.as_path())
                                .unwrap()
                                .iter_dir_pos = iter_dir_pos + pos;
                            self.cur_path = Some(new_cur_path.clone());
                            return Some((new_cur_path, file_list));
                        }
                        pos += 1;
                    }

                    let state = self.path_states.remove(cur_path.as_path()).unwrap();
                    self.cur_path = Some(cur_path.clone());
                    return Some((cur_path, state.file_list));
                    //
                    // match self.iter_states.get(cur_path.as_path()) {
                    //     Some(state) => {
                    //         return if state.dir_list.is_empty() || state.iter_dir_pos >= state.dir_list.len() - 1 {
                    //             let state = self.iter_states.remove(cur_path.as_path()).unwrap();
                    //             self.cur_path = Some(cur_path);
                    //             Some(state.file_list)
                    //         } else {
                    //             let state = state.clone();
                    //             let mut iter_dir_pos = state.iter_dir_pos + 1;
                    //             while iter_dir_pos < state.dir_list.len() {
                    //                 let sub_path = state.dir_list[iter_dir_pos].clone();
                    //                 if let Ok((new_cur_path, file_list)) = self.get_item(sub_path) {
                    //                     self.iter_states.get_mut(cur_path.as_path()).unwrap().iter_dir_pos = iter_dir_pos;
                    //                     self.cur_path = Some(new_cur_path);
                    //                     return Some(file_list);
                    //                 }
                    //                 iter_dir_pos += 1;
                    //             }
                    //
                    //             let state = self.iter_states.remove(cur_path.as_path()).unwrap();
                    //             self.cur_path = Some(cur_path);
                    //             Some(state.file_list)
                    //         }
                    //     }
                    //     None => {
                    //         if cur_path == self.root_path {
                    //             return None;
                    //         }
                    //     }
                    // }
                }
            }
        }
    }
}

#[derive(RawEncode, RawDecode, Clone)]
pub enum BuildDirTaskStatus {
    Stopped,
    Running,
    Finished(ObjectId),
    Failed(BuckyError),
}

#[derive(RawEncode, RawDecode, Clone)]
pub(crate) struct DirTaskState {
    cur_path: Option<String>,
    cur_path_file_list: Vec<String>,
    it_state: Option<PathPostorderIteratorState>,
    sub_list: HashMap<String, HashMap<String, ObjectId>>,
}

struct TaskState {
    task_state: DirTaskState,
    task_status: BuildDirTaskStatus,
    canceler: Option<AbortHandle>,
    runnable_handle: Option<JoinHandle<()>>,
    building_task_list: HashSet<TaskId>,
}

impl TaskState {
    pub fn new() -> Self {
        Self {
            task_state: DirTaskState {
                cur_path: None,
                cur_path_file_list: vec![],
                it_state: None,
                sub_list: HashMap::new(),
            },
            task_status: BuildDirTaskStatus::Stopped,
            canceler: None,
            runnable_handle: None,
            building_task_list: HashSet::new(),
        }
    }

    pub fn new2(task_state: DirTaskState) -> Self {
        Self {
            task_state,
            task_status: BuildDirTaskStatus::Stopped,
            canceler: None,
            runnable_handle: None,
            building_task_list: HashSet::new(),
        }
    }
}
pub struct BuildDirTask {
    task_id: TaskId,
    task_store: Option<Arc<dyn TaskStore>>,
    local_path: String,
    owner: ObjectId,
    dec_id: ObjectId,
    chunk_size: u32, 
    chunk_method: TransPublishChunkMethod, 
    device_id: DeviceId,
    access: Option<u32>,
    noc: NamedObjectCacheRef,
    task_state: Arc<Mutex<TaskState>>,
    task_manager: Weak<TaskManager>,
    waiting_list: Arc<Mutex<Vec<AsyncCondvarRef>>>,
}

impl BuildDirTask {
    fn new(
        local_path: String,
        owner: ObjectId,
        dec_id: ObjectId,
<<<<<<< HEAD
        chunk_size: u32, 
        chunk_method: TransPublishChunkMethod, 
=======
        chunk_size: u32,
>>>>>>> b793d75b
        access: Option<u32>,
        task_manager: Weak<TaskManager>,
        device_id: DeviceId,
        noc: NamedObjectCacheRef,
    ) -> Self {
        let mut sha2 = sha2::Sha256::new();
        sha2.input(local_path.as_bytes());
        sha2.input(owner.as_slice());
        sha2.input(dec_id.as_slice());
        sha2.input(chunk_size.to_be_bytes());
        sha2.input(BUILD_DIR_TASK.into().to_be_bytes());
        let task_id: TaskId = sha2.result().into();
        Self {
            task_id,
            task_store: None,
            local_path,
            owner,
            dec_id,
<<<<<<< HEAD
            chunk_size, 
            chunk_method, 
=======
            chunk_size,
>>>>>>> b793d75b
            access,
            device_id,
            noc,
            task_state: Arc::new(Mutex::new(TaskState::new())),
            task_manager,
            waiting_list: Arc::new(Mutex::new(vec![])),
        }
    }

    fn restore(
        local_path: String,
        owner: ObjectId,
        dec_id: ObjectId,
<<<<<<< HEAD
        chunk_size: u32, 
        chunk_method: TransPublishChunkMethod, 
=======
        chunk_size: u32,
>>>>>>> b793d75b
        access: Option<u32>,
        task_manager: Weak<TaskManager>,
        device_id: DeviceId,
        noc: NamedObjectCacheRef,
        task_state: DirTaskState,
    ) -> Self {
        let mut sha2 = sha2::Sha256::new();
        sha2.input(local_path.as_bytes());
        sha2.input(owner.as_slice());
        sha2.input(dec_id.as_slice());
        sha2.input(chunk_size.to_be_bytes());
        sha2.input(BUILD_DIR_TASK.into().to_be_bytes());
        let task_id: TaskId = sha2.result().into();

        Self {
            task_id,
            task_store: None,
            local_path,
            owner,
            dec_id,
<<<<<<< HEAD
            chunk_size, 
            chunk_method, 
=======
            chunk_size,
>>>>>>> b793d75b
            access,
            device_id,
            noc,
            task_state: Arc::new(Mutex::new(TaskState::new2(task_state))),
            task_manager,
            waiting_list: Arc::new(Mutex::new(vec![])),
        }
    }

    async fn build_dir(
        &self,
        path: PathBuf,
        sub_list: Vec<PathBuf>,
        start_pos: usize,
    ) -> BuckyResult<ObjectId> {
        let path_str = path.to_string_lossy().to_string();
        log::info!("build_dir {}", path_str.as_str());
        {
            let mut task_state = self.task_state.lock().unwrap();
            if !task_state
                .task_state
                .sub_list
                .contains_key(path_str.as_str())
            {
                task_state
                    .task_state
                    .sub_list
                    .insert(path_str.clone(), HashMap::new());
            }
        }
        let cpu_nums = num_cpus::get();

        let mut task_list = Vec::new();
        for sub in sub_list[start_pos..].iter() {
            let sub_file = path.join(sub);
            log::info!(
                "build_dir sub_file {}",
                sub_file.to_string_lossy().to_string()
            );
            let file_name = sub.file_name().unwrap().to_string_lossy().to_string();
            let task_manager = match self.task_manager.upgrade() {
                Some(task_manager) => task_manager,
                None => {
                    return Err(BuckyError::new(
                        BuckyErrorCode::Failed,
                        "task manager invalid",
                    ));
                }
            };

            let build_file_params = BuildFileParams {
                local_path: sub_file.to_string_lossy().to_string(),
                owner: self.owner.clone(),
                dec_id: self.dec_id.clone(),
<<<<<<< HEAD
                chunk_size: self.chunk_size, 
                chunk_method: self.chunk_method, 
=======
                chunk_size: self.chunk_size,
>>>>>>> b793d75b
                access: self.access.clone(),
            };

            let task_id = task_manager
                .create_task(
                    self.dec_id.clone(),
                    self.device_id.clone(),
                    BUILD_FILE_TASK,
                    build_file_params,
                )
                .await?;

            {
                let mut task_state = self.task_state.lock().unwrap();
                task_state.building_task_list.insert(task_id);
            }
            let task: JoinHandle<BuckyResult<(TaskId, String, ObjectId)>> =
                async_std::task::spawn(async move {
                    let ret: BuckyResult<(TaskId, String, ObjectId)> = async move {
                        task_manager.start_task(&task_id).await?;
                        task_manager.check_and_waiting_stop(&task_id).await;
                        let status = BuildFileTaskStatus::clone_from_slice(
                            task_manager
                                .get_task_detail_status(&task_id)
                                .await?
                                .as_slice(),
                        )?;
                        if let BuildFileTaskStatus::Finished(file) = status {
                            let file_id = file.desc().calculate_id();
                            Ok((task_id, file_name, file_id))
                        } else {
                            let msg = format!("build_file_object unexpect status");
                            log::error!("{}", msg.as_str());
                            Err(BuckyError::new(BuckyErrorCode::InvalidInput, msg))
                        }
                    }
                    .await;
                    ret
                });
            task_list.push(task);
            if task_list.len() >= cpu_nums {
                let ret = futures::future::select_all(task_list).await;
                let task_ret = ret.0;
                if let Ok((task_id, file_name, object_id)) = task_ret {
                    let mut task_state = self.task_state.lock().unwrap();
                    task_state
                        .task_state
                        .sub_list
                        .get_mut(path_str.as_str())
                        .unwrap()
                        .insert(file_name, object_id);
                    task_state.building_task_list.remove(&task_id);
                }
                task_list = ret.2;
            }

            let state_data = {
                let task_state = self.task_state.lock().unwrap();
                task_state.task_state.to_vec()?
            };

            if self.task_store.is_some() {
                self.task_store
                    .as_ref()
                    .unwrap()
                    .save_task_data(&self.task_id, state_data)
                    .await?;
            }
        }

        if task_list.len() > 0 {
            let rets = futures::future::join_all(task_list).await;
            for ret in rets {
                if let Ok((task_id, file_name, object_id)) = ret {
                    let mut task_state = self.task_state.lock().unwrap();
                    task_state
                        .task_state
                        .sub_list
                        .get_mut(path_str.as_str())
                        .unwrap()
                        .insert(file_name, object_id);
                    task_state.building_task_list.remove(&task_id);
                }
            }

            let state_data = {
                let task_state = self.task_state.lock().unwrap();
                task_state.task_state.to_vec()?
            };
            if self.task_store.is_some() {
                self.task_store
                    .as_ref()
                    .unwrap()
                    .save_task_data(&self.task_id, state_data)
                    .await?;
            }
        }
        let sub_list = {
            let mut task_state = self.task_state.lock().unwrap();
            task_state.task_state.cur_path = None;
            task_state.task_state.cur_path_file_list = Vec::new();
            task_state
                .task_state
                .sub_list
                .remove(path_str.as_str())
                .unwrap()
        };
        let noc = ObjectMapNOCCacheAdapter::new_noc_cache(self.noc.clone());
        let root_cache = ObjectMapRootMemoryCache::new_default_ref(Some(self.dec_id.clone()), noc);
        let cache = ObjectMapOpEnvMemoryCache::new_ref(root_cache.clone());

        let mut object_map = ObjectMap::new(
            ObjectMapSimpleContentType::Map,
            Some(self.owner.clone()),
            None,
        )
        .no_create_time()
        .build();

        for (sub_name, object_id) in sub_list.iter() {
            log::info!(
                "build dir {} {} {}",
                path_str.as_str(),
                sub_name.as_str(),
                object_id.to_string()
            );
            object_map
                .insert_with_key(&cache, sub_name, object_id)
                .await?;
        }

        let map_id = object_map.object_id();
        cache.put_object_map(
            &map_id,
            object_map,
            self.access.map(|v| AccessString::new(v)),
        )?;
        cache.commit().await?;

        Ok(map_id)
    }

    async fn run(&self) -> BuckyResult<ObjectId> {
        let (path, sub_list) = {
            let task_state = self.task_state.lock().unwrap();
            if task_state.task_state.cur_path.is_some() {
                let map = task_state
                    .task_state
                    .sub_list
                    .get(task_state.task_state.cur_path.as_ref().unwrap());
                if map.is_some() {
                    let map = map.unwrap();
                    let sub_list = task_state
                        .task_state
                        .cur_path_file_list
                        .iter()
                        .filter(|file_name| !map.contains_key(*file_name))
                        .map(|file_name| PathBuf::from(file_name))
                        .collect();
                    (
                        Some(PathBuf::from(
                            task_state.task_state.cur_path.as_ref().unwrap(),
                        )),
                        sub_list,
                    )
                } else {
                    (
                        Some(PathBuf::from(
                            task_state.task_state.cur_path.as_ref().unwrap(),
                        )),
                        Vec::new(),
                    )
                }
            } else {
                (None, Vec::new())
            }
        };
        if path.is_some() {
            let path = path.unwrap();
            let map_id = self.build_dir(path.clone(), sub_list, 0).await?;

            let state_data = {
                let mut task_state = self.task_state.lock().unwrap();
                task_state.task_state.cur_path = None;
                task_state.task_state.cur_path_file_list.clear();
                task_state.task_state.to_vec()?
            };

            if self.task_store.is_some() {
                self.task_store
                    .as_ref()
                    .unwrap()
                    .save_task_data(&self.task_id, state_data)
                    .await?;
            }

            if path.to_string_lossy().to_string() == self.local_path {
                return Ok(map_id);
            } else {
                let parent_str = path.parent().unwrap().to_string_lossy().to_string();
                let file_name = path.file_name().unwrap().to_string_lossy().to_string();
                let mut task_state = self.task_state.lock().unwrap();
                if !task_state
                    .task_state
                    .sub_list
                    .contains_key(parent_str.as_str())
                {
                    let mut map = HashMap::new();
                    map.insert(file_name, map_id);
                    task_state.task_state.sub_list.insert(parent_str, map);
                }
            }
        }
        let mut it = {
            let mut task_state = self.task_state.lock().unwrap();
            if task_state.task_state.it_state.is_some() {
                PathPostorderIterator::from_state(task_state.task_state.it_state.take().unwrap())
            } else {
                PathPostorderIterator::new(PathBuf::from(self.local_path.clone()))
            }
        };
        let mut it_ret = it.next();
        while it_ret.is_some() {
            let (path, sub_list) = it_ret.unwrap();
            let it_state = it.get_state();
            let path_str = path.to_string_lossy().to_string();
            {
                let mut task_state = self.task_state.lock().unwrap();
                task_state.task_state.cur_path = Some(path_str.clone());
                task_state.task_state.cur_path_file_list = sub_list
                    .iter()
                    .map(|p| p.to_string_lossy().to_string())
                    .collect();
                task_state.task_state.it_state = Some(it_state);
            }

            let map_id = self.build_dir(path.clone(), sub_list, 0).await?;

            let state_data = {
                let mut task_state = self.task_state.lock().unwrap();
                task_state.task_state.cur_path = None;
                task_state.task_state.cur_path_file_list.clear();
                task_state.task_state.to_vec()?
            };

            if self.task_store.is_some() {
                self.task_store
                    .as_ref()
                    .unwrap()
                    .save_task_data(&self.task_id, state_data)
                    .await?;
            }

            if path.to_string_lossy().to_string() == self.local_path {
                return Ok(map_id);
            } else {
                let parent_str = path.parent().unwrap().to_string_lossy().to_string();
                let file_name = path.file_name().unwrap().to_string_lossy().to_string();
                let mut task_state = self.task_state.lock().unwrap();
                log::info!(
                    "insert dir id {} {} {}",
                    parent_str.as_str(),
                    file_name.as_str(),
                    map_id.to_string()
                );
                if !task_state
                    .task_state
                    .sub_list
                    .contains_key(parent_str.as_str())
                {
                    let mut map = HashMap::new();
                    map.insert(file_name, map_id);
                    task_state.task_state.sub_list.insert(parent_str, map);
                } else {
                    task_state
                        .task_state
                        .sub_list
                        .get_mut(parent_str.as_str())
                        .unwrap()
                        .insert(file_name, map_id);
                }
            }
            it_ret = it.next();
        }
        Err(BuckyError::new(BuckyErrorCode::InvalidInput, ""))
    }
}

#[async_trait::async_trait]
impl Task for BuildDirTask {
    fn get_task_id(&self) -> TaskId {
        self.task_id.clone()
    }

    fn get_task_type(&self) -> TaskType {
        BUILD_DIR_TASK
    }

    fn get_task_category(&self) -> TaskCategory {
        BUILD_FILE_TASK_CATEGORY
    }

    fn need_persist(&self) -> bool {
        false
    }

    async fn get_task_status(&self) -> TaskStatus {
        let task_state = self.task_state.lock().unwrap();
        match task_state.task_status {
            BuildDirTaskStatus::Stopped => TaskStatus::Stopped,
            BuildDirTaskStatus::Running => TaskStatus::Running,
            BuildDirTaskStatus::Finished(_) => TaskStatus::Finished,
            BuildDirTaskStatus::Failed(_) => TaskStatus::Failed,
        }
    }

    async fn set_task_store(&mut self, task_store: Arc<dyn TaskStore>) {
        self.task_store = Some(task_store);
    }

    async fn start_task(&self) -> BuckyResult<()> {
        unsafe {
            let this: &'static Self = std::mem::transmute(self);
            let (ft, handle) = futures::future::abortable(async move { this.run().await });

            {
                let mut state = self.task_state.lock().unwrap();
                state.canceler = Some(handle);
            }

            let task_id = self.task_id.clone();
            let task_state = self.task_state.clone();
            let task_store = self.task_store.clone();
            let runnable_handle = async_std::task::spawn(async move {
                let _: BuckyResult<()> = async move {
                    {
                        let mut tmp_data = task_state.lock().unwrap();
                        tmp_data.task_status = BuildDirTaskStatus::Running;
                    }
                    if task_store.is_some() {
                        task_store
                            .as_ref()
                            .unwrap()
                            .save_task_status(&task_id, TaskStatus::Running)
                            .await?;
                    }
                    match ft.await {
                        Ok(ret) => match ret {
                            Ok(object_id) => {
                                {
                                    let mut tmp_data = task_state.lock().unwrap();
                                    tmp_data.task_status = BuildDirTaskStatus::Finished(object_id);
                                    tmp_data.canceler = None;
                                    tmp_data.runnable_handle = None;
                                }
                                if task_store.is_some() {
                                    task_store
                                        .as_ref()
                                        .unwrap()
                                        .save_task_status(&task_id, TaskStatus::Finished)
                                        .await?;
                                }
                            }
                            Err(err) => {
                                {
                                    let mut tmp_data = task_state.lock().unwrap();
                                    tmp_data.task_status = BuildDirTaskStatus::Failed(err);
                                    tmp_data.canceler = None;
                                    tmp_data.runnable_handle = None;
                                }
                                if task_store.is_some() {
                                    task_store
                                        .as_ref()
                                        .unwrap()
                                        .save_task_status(&task_id, TaskStatus::Failed)
                                        .await?;
                                }
                            }
                        },
                        Err(Aborted) => {
                            {
                                let msg = format!("build dir task been aborted! task={}", task_id);
                                warn!("{}", msg);
                                let err = BuckyError::new(BuckyErrorCode::UserCanceled, msg);

                                let mut tmp_data = task_state.lock().unwrap();
                                tmp_data.task_status = BuildDirTaskStatus::Failed(err);
                            }
                            if task_store.is_some() {
                                task_store
                                    .as_ref()
                                    .unwrap()
                                    .save_task_status(&task_id, TaskStatus::Failed)
                                    .await?;
                            }
                        }
                    }
                    Ok(())
                }
                .await;
            });
            {
                let mut task_state = self.task_state.lock().unwrap();
                task_state.runnable_handle = Some(runnable_handle);
            }
            Ok(())
        }
    }

    async fn pause_task(&self) -> BuckyResult<()> {
        self.stop_task().await
    }

    async fn stop_task(&self) -> BuckyResult<()> {
        let (canceler, runnable_handle) = {
            let mut data = self.task_state.lock().unwrap();
            (data.canceler.take(), data.runnable_handle.take())
        };
        if canceler.is_some() {
            canceler.unwrap().abort();
            if runnable_handle.is_some() {
                runnable_handle.unwrap().await;
            }
            if let Some(task_manager) = self.task_manager.upgrade() {
                let building_task_list = {
                    let task_state = self.task_state.lock().unwrap();
                    task_state.building_task_list.clone()
                };
                for task_id in building_task_list.iter() {
                    task_manager.stop_task(task_id).await?;
                }
                {
                    let mut task_state = self.task_state.lock().unwrap();
                    task_state.building_task_list.clear();
                }
            }

            Ok(())
        } else {
            let err = format!("task [{}] is not running!", self.task_id);
            log::error!("{}", err);
            Err(BuckyError::from((BuckyErrorCode::ErrorState, err)))
        }
    }

    async fn check_and_waiting_stop(&self) {
        let (runnable_handle, waiting) = {
            let mut waiting_list = self.waiting_list.lock().unwrap();
            let mut data = self.task_state.lock().unwrap();
            let handle = data.runnable_handle.take();
            if handle.is_some() {
                (handle, None)
            } else {
                if let BuildDirTaskStatus::Running = data.task_status {
                    let waiting = AsyncCondvar::new();
                    waiting_list.push(waiting.clone());
                    (None, Some(waiting))
                } else {
                    return;
                }
            }
        };

        if runnable_handle.is_some() {
            runnable_handle.unwrap().await;
            let mut waiting_list = self.waiting_list.lock().unwrap();
            for waiting in waiting_list.iter() {
                waiting.notify();
            }
            waiting_list.clear();
        } else {
            waiting.unwrap().wait().await;
        }
    }

    async fn get_task_detail_status(&self) -> BuckyResult<Vec<u8>> {
        let task_state = self.task_state.lock().unwrap();
        task_state.task_status.to_vec()
    }
}

#[cfg(test)]
mod test_dir {
    use crate::util_api::local::PathPostorderIterator;
    use std::path::PathBuf;

    #[test]
    fn test_path_iter() {
        let it = PathPostorderIterator::new(PathBuf::from("/mnt/f/work/test"));
        let mut sum = 0;
        for (path, file_list) in it {
            println!("path {}", path.to_string_lossy().to_string());
            for file in file_list.iter() {
                println!("{}", path.join(file).to_string_lossy().to_string());
                sum += 1;
            }
        }

        println!("sum = {}", sum);
    }

    #[test]
    fn test_path_iter_resume() {
        let mut it = PathPostorderIterator::new(PathBuf::from("/mnt/f/work/test_poll"));
        let mut state = it.get_state();
        let mut sum = 0;
        for (path, file_list) in &mut it {
            println!("path {}", path.to_string_lossy().to_string());
            for file in file_list.iter() {
                println!("{}", path.join(file).to_string_lossy().to_string());
                sum += 1;
            }

            if sum > 200 {
                state = it.get_state();
                break;
            }
        }

        let it = PathPostorderIterator::from_state(state);
        for (path, file_list) in it {
            println!("path {}", path.to_string_lossy().to_string());
            for file in file_list.iter() {
                println!("{}", path.join(file).to_string_lossy().to_string());
                sum += 1;
            }
        }

        println!("sum = {}", sum);
    }
}<|MERGE_RESOLUTION|>--- conflicted
+++ resolved
@@ -80,12 +80,8 @@
             params.local_path,
             params.owner,
             params.dec_id,
-<<<<<<< HEAD
             params.chunk_size, 
-            params.chunk_method, 
-=======
-            params.chunk_size,
->>>>>>> b793d75b
+            params.chunk_method,
             params.access,
             self.task_manager.clone(),
             DeviceId::try_from(params.device_id)?,
@@ -107,12 +103,8 @@
             params.local_path,
             params.owner,
             params.dec_id,
-<<<<<<< HEAD
             params.chunk_size, 
-            params.chunk_method, 
-=======
-            params.chunk_size,
->>>>>>> b793d75b
+            params.chunk_method,
             params.access,
             self.task_manager.clone(),
             DeviceId::try_from(params.device_id)?,
@@ -445,12 +437,8 @@
         local_path: String,
         owner: ObjectId,
         dec_id: ObjectId,
-<<<<<<< HEAD
         chunk_size: u32, 
-        chunk_method: TransPublishChunkMethod, 
-=======
-        chunk_size: u32,
->>>>>>> b793d75b
+        chunk_method: TransPublishChunkMethod,
         access: Option<u32>,
         task_manager: Weak<TaskManager>,
         device_id: DeviceId,
@@ -469,12 +457,8 @@
             local_path,
             owner,
             dec_id,
-<<<<<<< HEAD
             chunk_size, 
-            chunk_method, 
-=======
-            chunk_size,
->>>>>>> b793d75b
+            chunk_method,
             access,
             device_id,
             noc,
@@ -488,12 +472,8 @@
         local_path: String,
         owner: ObjectId,
         dec_id: ObjectId,
-<<<<<<< HEAD
         chunk_size: u32, 
-        chunk_method: TransPublishChunkMethod, 
-=======
-        chunk_size: u32,
->>>>>>> b793d75b
+        chunk_method: TransPublishChunkMethod,
         access: Option<u32>,
         task_manager: Weak<TaskManager>,
         device_id: DeviceId,
@@ -514,12 +494,8 @@
             local_path,
             owner,
             dec_id,
-<<<<<<< HEAD
             chunk_size, 
-            chunk_method, 
-=======
-            chunk_size,
->>>>>>> b793d75b
+            chunk_method,
             access,
             device_id,
             noc,
@@ -574,12 +550,8 @@
                 local_path: sub_file.to_string_lossy().to_string(),
                 owner: self.owner.clone(),
                 dec_id: self.dec_id.clone(),
-<<<<<<< HEAD
                 chunk_size: self.chunk_size, 
-                chunk_method: self.chunk_method, 
-=======
-                chunk_size: self.chunk_size,
->>>>>>> b793d75b
+                chunk_method: self.chunk_method,
                 access: self.access.clone(),
             };
 

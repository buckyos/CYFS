use crate::util_api::{BuildFileParams, BuildFileTaskStatus};
use async_std::task::JoinHandle;
use cyfs_base::*;
use cyfs_debug::Mutex;
use cyfs_lib::*;
use cyfs_task_manager::*;
use cyfs_util::*;

use futures::future::{AbortHandle, Aborted};
use sha2::Digest;
use std::collections::{HashMap, HashSet};
use std::path::{Path, PathBuf};
use std::sync::{Arc, Weak};

#[derive(Clone, ProtobufEncode, ProtobufDecode, ProtobufTransformType)]
#[cyfs_protobuf_type(super::util_proto::BuildDirParams)]
pub struct BuildDirParams {
    pub local_path: String,
    pub owner: ObjectId,
    pub dec_id: ObjectId,
    pub chunk_size: u32, 
    pub chunk_method: TransPublishChunkMethod, 
    pub device_id: ObjectId,
    pub access: Option<u32>,
<<<<<<< HEAD
=======
}


impl ProtobufTransform<super::util_proto::BuildDirParams> for BuildDirParams {
    fn transform(
        value: super::util_proto::BuildDirParams,
    ) -> BuckyResult<Self> {
        Ok(Self {
            local_path: value.local_path,
            owner: ObjectId::clone_from_slice(value.owner.as_slice())?,
            dec_id: ObjectId::clone_from_slice(value.dec_id.as_slice())?,
            chunk_size: value.chunk_size, 
            chunk_method: value.chunk_method.map(|v| TransPublishChunkMethod::try_from(v as u8)).unwrap_or(Ok(TransPublishChunkMethod::default()))?, 
            device_id: ObjectId::clone_from_slice(value.device_id.as_slice())?,
            access: value.access
        })
    }
}

impl ProtobufTransform<&BuildDirParams> for super::util_proto::BuildDirParams {
    fn transform(value: &BuildDirParams) -> BuckyResult<Self> {
        Ok(Self {
            local_path: value.local_path.clone(),
            owner: value.owner.as_slice().to_vec(),
            dec_id: value.dec_id.as_slice().to_vec(),
            chunk_size: value.chunk_size, 
            chunk_method: Some(Into::<u8>::into(value.chunk_method) as i32), 
            device_id: value.device_id.as_slice().to_vec(),
            access: value.access
        })
    }
>>>>>>> f3f66501
}



pub struct BuildDirTaskFactory {
    task_manager: Weak<TaskManager>,
    noc: NamedObjectCacheRef,
}

impl BuildDirTaskFactory {
    pub fn new(task_manager: Weak<TaskManager>, noc: NamedObjectCacheRef) -> Self {
        Self { task_manager, noc }
    }
}

#[async_trait::async_trait]
impl TaskFactory for BuildDirTaskFactory {
    fn get_task_type(&self) -> TaskType {
        BUILD_DIR_TASK
    }

    async fn create(&self, params: &[u8]) -> BuckyResult<Box<dyn Task>> {
        let params = BuildDirParams::clone_from_slice(params)?;
        let task = BuildDirTask::new(
            params.local_path,
            params.owner,
            params.dec_id,
<<<<<<< HEAD
            params.chunk_size,
=======
            params.chunk_size, 
            params.chunk_method, 
>>>>>>> f3f66501
            params.access,
            self.task_manager.clone(),
            DeviceId::try_from(params.device_id)?,
            self.noc.clone(),
        );
        Ok(Box::new(task))
    }

    async fn restore(
        &self,
        _task_status: TaskStatus,
        params: &[u8],
        data: &[u8],
    ) -> BuckyResult<Box<dyn Task>> {
        let params = BuildDirParams::clone_from_slice(params)?;
        let task_state = DirTaskState::clone_from_slice(data)?;

        let task = BuildDirTask::restore(
            params.local_path,
            params.owner,
            params.dec_id,
<<<<<<< HEAD
            params.chunk_size,
=======
            params.chunk_size, 
            params.chunk_method, 
>>>>>>> f3f66501
            params.access,
            self.task_manager.clone(),
            DeviceId::try_from(params.device_id)?,
            self.noc.clone(),
            task_state,
        );
        Ok(Box::new(task))
    }
}

#[derive(Clone)]
struct PathPostorderIteratorPathState {
    dir_list: Vec<PathBuf>,
    iter_dir_pos: usize,
    file_list: Vec<PathBuf>,
}

#[derive(RawEncode, RawDecode, Clone)]
pub struct PathPostorderIteratorState {
    root_path: String,
    cur_path: Option<String>,
}

pub struct PathPostorderIterator {
    root_path: PathBuf,
    cur_path: Option<PathBuf>,
    path_states: HashMap<PathBuf, PathPostorderIteratorPathState>,
}

impl PathPostorderIterator {
    pub fn new(root_path: PathBuf) -> Self {
        Self {
            root_path,
            cur_path: None,
            path_states: HashMap::new(),
        }
    }

    pub fn from_state(state: PathPostorderIteratorState) -> Self {
        let mut path_states = HashMap::new();
        let root_path = PathBuf::from(state.root_path);
        let cur_path = if state.cur_path.is_some() {
            let cur_path = PathBuf::from(state.cur_path.unwrap());
            if cur_path.starts_with(root_path.as_path()) {
                Some(cur_path)
            } else {
                None
            }
        } else {
            None
        };
        if cur_path.is_some() {
            let mut cur_path = cur_path.as_ref().unwrap().to_path_buf();
            while cur_path != root_path {
                let file_name = cur_path.file_name().unwrap().to_string_lossy().to_string();
                cur_path = cur_path.parent().unwrap().to_path_buf();
                if let Ok((dir_list, file_list)) = Self::list_dir(cur_path.as_path()) {
                    let mut state_index = 0;
                    for (index, sub_dir) in dir_list.iter().enumerate() {
                        let sub_name = sub_dir.file_name().unwrap().to_string_lossy().to_string();
                        if sub_name == file_name || sub_name > file_name {
                            state_index = index;
                            break;
                        }
                    }
                    path_states.insert(
                        cur_path.clone(),
                        PathPostorderIteratorPathState {
                            dir_list,
                            iter_dir_pos: state_index,
                            file_list,
                        },
                    );
                }
            }
        }

        Self {
            root_path,
            cur_path,
            path_states,
        }
    }

    pub fn get_state(&self) -> PathPostorderIteratorState {
        PathPostorderIteratorState {
            root_path: self.root_path.to_string_lossy().to_string(),
            cur_path: if self.cur_path.is_none() {
                None
            } else {
                Some(
                    self.cur_path
                        .as_ref()
                        .unwrap()
                        .to_string_lossy()
                        .to_string(),
                )
            },
        }
    }

    fn list_dir(path: &Path) -> BuckyResult<(Vec<PathBuf>, Vec<PathBuf>)> {
        let paths = std::fs::read_dir(path).map_err(|err| {
            let msg = format!(
                "read_dir {} err:{}",
                path.to_string_lossy().to_string(),
                err
            );
            log::error!("{}", msg.as_str());
            BuckyError::new(BuckyErrorCode::InvalidParam, msg)
        })?;

        let mut dir_list = Vec::new();
        let mut file_list = Vec::new();
        for sub in paths {
            match sub {
                Ok(sub) => {
                    let sub_path = path.join(sub.path());
                    if sub_path.is_file() {
                        file_list.push(sub.path());
                    } else {
                        dir_list.push(sub.path());
                    }
                }
                Err(err) => {
                    log::error!("read_dir err:{}", err);
                }
            }
        }

        dir_list.sort();

        Ok((dir_list, file_list))
    }

    fn get_item(&mut self, cur_path: PathBuf) -> BuckyResult<(PathBuf, Vec<PathBuf>)> {
        if let Ok((dir_list, file_list)) = Self::list_dir(cur_path.as_path()) {
            if dir_list.is_empty() {
                Ok((cur_path, file_list))
            } else {
                for (index, sub_dir) in dir_list.iter().enumerate() {
                    if let Ok((sub_path, sub_file_list)) = self.get_item(sub_dir.to_path_buf()) {
                        self.path_states.insert(
                            cur_path.clone(),
                            PathPostorderIteratorPathState {
                                dir_list,
                                iter_dir_pos: index,
                                file_list,
                            },
                        );
                        return Ok((sub_path, sub_file_list));
                    }
                }
                Err(BuckyError::new(BuckyErrorCode::Failed, ""))
            }
        } else {
            Ok((cur_path, Vec::new()))
        }
    }
}

impl Iterator for PathPostorderIterator {
    type Item = (PathBuf, Vec<PathBuf>);

    fn next(&mut self) -> Option<Self::Item> {
        if self.cur_path.is_none() {
            if let Ok((cur_path, file_list)) = self.get_item(self.root_path.clone()) {
                self.cur_path = Some(cur_path.clone());
                Some((cur_path, file_list))
            } else {
                None
            }
        } else {
            let mut cur_path = self.cur_path.take().unwrap();
            if cur_path == self.root_path {
                None
            } else {
                loop {
                    cur_path = cur_path.parent().unwrap().to_path_buf();

                    let (iter_dir_pos, dir_list) = match self.path_states.get(cur_path.as_path()) {
                        Some(state) => {
                            if state.dir_list.is_empty()
                                || state.iter_dir_pos >= state.dir_list.len() - 1
                            {
                                let state = self.path_states.remove(cur_path.as_path()).unwrap();
                                self.cur_path = Some(cur_path.clone());
                                return Some((cur_path, state.file_list));
                            } else {
                                (
                                    state.iter_dir_pos + 1,
                                    state.dir_list[state.iter_dir_pos + 1..]
                                        .iter()
                                        .map(|path| path.clone())
                                        .collect::<Vec<PathBuf>>(),
                                )
                            }
                        }
                        None => {
                            if cur_path == self.root_path {
                                return None;
                            } else {
                                continue;
                            }
                        }
                    };

                    let mut pos = 0;
                    while pos < dir_list.len() {
                        let sub_path = dir_list[pos].clone();
                        if let Ok((new_cur_path, file_list)) = self.get_item(sub_path) {
                            self.path_states
                                .get_mut(cur_path.as_path())
                                .unwrap()
                                .iter_dir_pos = iter_dir_pos + pos;
                            self.cur_path = Some(new_cur_path.clone());
                            return Some((new_cur_path, file_list));
                        }
                        pos += 1;
                    }

                    let state = self.path_states.remove(cur_path.as_path()).unwrap();
                    self.cur_path = Some(cur_path.clone());
                    return Some((cur_path, state.file_list));
                    //
                    // match self.iter_states.get(cur_path.as_path()) {
                    //     Some(state) => {
                    //         return if state.dir_list.is_empty() || state.iter_dir_pos >= state.dir_list.len() - 1 {
                    //             let state = self.iter_states.remove(cur_path.as_path()).unwrap();
                    //             self.cur_path = Some(cur_path);
                    //             Some(state.file_list)
                    //         } else {
                    //             let state = state.clone();
                    //             let mut iter_dir_pos = state.iter_dir_pos + 1;
                    //             while iter_dir_pos < state.dir_list.len() {
                    //                 let sub_path = state.dir_list[iter_dir_pos].clone();
                    //                 if let Ok((new_cur_path, file_list)) = self.get_item(sub_path) {
                    //                     self.iter_states.get_mut(cur_path.as_path()).unwrap().iter_dir_pos = iter_dir_pos;
                    //                     self.cur_path = Some(new_cur_path);
                    //                     return Some(file_list);
                    //                 }
                    //                 iter_dir_pos += 1;
                    //             }
                    //
                    //             let state = self.iter_states.remove(cur_path.as_path()).unwrap();
                    //             self.cur_path = Some(cur_path);
                    //             Some(state.file_list)
                    //         }
                    //     }
                    //     None => {
                    //         if cur_path == self.root_path {
                    //             return None;
                    //         }
                    //     }
                    // }
                }
            }
        }
    }
}

#[derive(RawEncode, RawDecode, Clone)]
pub enum BuildDirTaskStatus {
    Stopped,
    Running,
    Finished(ObjectId),
    Failed(BuckyError),
}

#[derive(RawEncode, RawDecode, Clone)]
pub(crate) struct DirTaskState {
    cur_path: Option<String>,
    cur_path_file_list: Vec<String>,
    it_state: Option<PathPostorderIteratorState>,
    sub_list: HashMap<String, HashMap<String, ObjectId>>,
}

struct TaskState {
    task_state: DirTaskState,
    task_status: BuildDirTaskStatus,
    canceler: Option<AbortHandle>,
    runnable_handle: Option<JoinHandle<()>>,
    building_task_list: HashSet<TaskId>,
}

impl TaskState {
    pub fn new() -> Self {
        Self {
            task_state: DirTaskState {
                cur_path: None,
                cur_path_file_list: vec![],
                it_state: None,
                sub_list: HashMap::new(),
            },
            task_status: BuildDirTaskStatus::Stopped,
            canceler: None,
            runnable_handle: None,
            building_task_list: HashSet::new(),
        }
    }

    pub fn new2(task_state: DirTaskState) -> Self {
        Self {
            task_state,
            task_status: BuildDirTaskStatus::Stopped,
            canceler: None,
            runnable_handle: None,
            building_task_list: HashSet::new(),
        }
    }
}
pub struct BuildDirTask {
    task_id: TaskId,
    task_store: Option<Arc<dyn TaskStore>>,
    local_path: String,
    owner: ObjectId,
    dec_id: ObjectId,
    chunk_size: u32, 
    chunk_method: TransPublishChunkMethod, 
    device_id: DeviceId,
    access: Option<u32>,
    noc: NamedObjectCacheRef,
    task_state: Arc<Mutex<TaskState>>,
    task_manager: Weak<TaskManager>,
    waiting_list: Arc<Mutex<Vec<AsyncCondvarRef>>>,
}

impl BuildDirTask {
    fn new(
        local_path: String,
        owner: ObjectId,
        dec_id: ObjectId,
<<<<<<< HEAD
        chunk_size: u32,
=======
        chunk_size: u32, 
        chunk_method: TransPublishChunkMethod, 
>>>>>>> f3f66501
        access: Option<u32>,
        task_manager: Weak<TaskManager>,
        device_id: DeviceId,
        noc: NamedObjectCacheRef,
    ) -> Self {
        let mut sha2 = sha2::Sha256::new();
        sha2.input(local_path.as_bytes());
        sha2.input(owner.as_slice());
        sha2.input(dec_id.as_slice());
        sha2.input(chunk_size.to_be_bytes());
        sha2.input(BUILD_DIR_TASK.into().to_be_bytes());
        let task_id: TaskId = sha2.result().into();
        Self {
            task_id,
            task_store: None,
            local_path,
            owner,
            dec_id,
<<<<<<< HEAD
            chunk_size,
=======
            chunk_size, 
            chunk_method, 
>>>>>>> f3f66501
            access,
            device_id,
            noc,
            task_state: Arc::new(Mutex::new(TaskState::new())),
            task_manager,
            waiting_list: Arc::new(Mutex::new(vec![])),
        }
    }

    fn restore(
        local_path: String,
        owner: ObjectId,
        dec_id: ObjectId,
<<<<<<< HEAD
        chunk_size: u32,
=======
        chunk_size: u32, 
        chunk_method: TransPublishChunkMethod, 
>>>>>>> f3f66501
        access: Option<u32>,
        task_manager: Weak<TaskManager>,
        device_id: DeviceId,
        noc: NamedObjectCacheRef,
        task_state: DirTaskState,
    ) -> Self {
        let mut sha2 = sha2::Sha256::new();
        sha2.input(local_path.as_bytes());
        sha2.input(owner.as_slice());
        sha2.input(dec_id.as_slice());
        sha2.input(chunk_size.to_be_bytes());
        sha2.input(BUILD_DIR_TASK.into().to_be_bytes());
        let task_id: TaskId = sha2.result().into();

        Self {
            task_id,
            task_store: None,
            local_path,
            owner,
            dec_id,
<<<<<<< HEAD
            chunk_size,
=======
            chunk_size, 
            chunk_method, 
>>>>>>> f3f66501
            access,
            device_id,
            noc,
            task_state: Arc::new(Mutex::new(TaskState::new2(task_state))),
            task_manager,
            waiting_list: Arc::new(Mutex::new(vec![])),
        }
    }

    async fn build_dir(
        &self,
        path: PathBuf,
        sub_list: Vec<PathBuf>,
        start_pos: usize,
    ) -> BuckyResult<ObjectId> {
        let path_str = path.to_string_lossy().to_string();
        log::info!("build_dir {}", path_str.as_str());
        {
            let mut task_state = self.task_state.lock().unwrap();
            if !task_state
                .task_state
                .sub_list
                .contains_key(path_str.as_str())
            {
                task_state
                    .task_state
                    .sub_list
                    .insert(path_str.clone(), HashMap::new());
            }
        }
        let cpu_nums = num_cpus::get();

        let mut task_list = Vec::new();
        for sub in sub_list[start_pos..].iter() {
            let sub_file = path.join(sub);
            log::info!(
                "build_dir sub_file {}",
                sub_file.to_string_lossy().to_string()
            );
            let file_name = sub.file_name().unwrap().to_string_lossy().to_string();
            let task_manager = match self.task_manager.upgrade() {
                Some(task_manager) => task_manager,
                None => {
                    return Err(BuckyError::new(
                        BuckyErrorCode::Failed,
                        "task manager invalid",
                    ));
                }
            };

            let build_file_params = BuildFileParams {
                local_path: sub_file.to_string_lossy().to_string(),
                owner: self.owner.clone(),
                dec_id: self.dec_id.clone(),
<<<<<<< HEAD
                chunk_size: self.chunk_size,
=======
                chunk_size: self.chunk_size, 
                chunk_method: self.chunk_method, 
>>>>>>> f3f66501
                access: self.access.clone(),
            };

            let task_id = task_manager
                .create_task(
                    self.dec_id.clone(),
                    self.device_id.clone(),
                    BUILD_FILE_TASK,
                    build_file_params,
                )
                .await?;

            {
                let mut task_state = self.task_state.lock().unwrap();
                task_state.building_task_list.insert(task_id);
            }
            let task: JoinHandle<BuckyResult<(TaskId, String, ObjectId)>> =
                async_std::task::spawn(async move {
                    let ret: BuckyResult<(TaskId, String, ObjectId)> = async move {
                        task_manager.start_task(&task_id).await?;
                        task_manager.check_and_waiting_stop(&task_id).await;
                        let status = BuildFileTaskStatus::clone_from_slice(
                            task_manager
                                .get_task_detail_status(&task_id)
                                .await?
                                .as_slice(),
                        )?;
                        if let BuildFileTaskStatus::Finished(file) = status {
                            let file_id = file.desc().calculate_id();
                            Ok((task_id, file_name, file_id))
                        } else {
                            let msg = format!("build_file_object unexpect status");
                            log::error!("{}", msg.as_str());
                            Err(BuckyError::new(BuckyErrorCode::InvalidInput, msg))
                        }
                    }
                    .await;
                    ret
                });
            task_list.push(task);
            if task_list.len() >= cpu_nums {
                let ret = futures::future::select_all(task_list).await;
                let task_ret = ret.0;
                if let Ok((task_id, file_name, object_id)) = task_ret {
                    let mut task_state = self.task_state.lock().unwrap();
                    task_state
                        .task_state
                        .sub_list
                        .get_mut(path_str.as_str())
                        .unwrap()
                        .insert(file_name, object_id);
                    task_state.building_task_list.remove(&task_id);
                }
                task_list = ret.2;
            }

            let state_data = {
                let task_state = self.task_state.lock().unwrap();
                task_state.task_state.to_vec()?
            };

            if self.task_store.is_some() {
                self.task_store
                    .as_ref()
                    .unwrap()
                    .save_task_data(&self.task_id, state_data)
                    .await?;
            }
        }

        if task_list.len() > 0 {
            let rets = futures::future::join_all(task_list).await;
            for ret in rets {
                if let Ok((task_id, file_name, object_id)) = ret {
                    let mut task_state = self.task_state.lock().unwrap();
                    task_state
                        .task_state
                        .sub_list
                        .get_mut(path_str.as_str())
                        .unwrap()
                        .insert(file_name, object_id);
                    task_state.building_task_list.remove(&task_id);
                }
            }

            let state_data = {
                let task_state = self.task_state.lock().unwrap();
                task_state.task_state.to_vec()?
            };
            if self.task_store.is_some() {
                self.task_store
                    .as_ref()
                    .unwrap()
                    .save_task_data(&self.task_id, state_data)
                    .await?;
            }
        }
        let sub_list = {
            let mut task_state = self.task_state.lock().unwrap();
            task_state.task_state.cur_path = None;
            task_state.task_state.cur_path_file_list = Vec::new();
            task_state
                .task_state
                .sub_list
                .remove(path_str.as_str())
                .unwrap()
        };
        let noc = ObjectMapNOCCacheAdapter::new_noc_cache(self.noc.clone());
        let root_cache = ObjectMapRootMemoryCache::new_default_ref(Some(self.dec_id.clone()), noc);
        let cache = ObjectMapOpEnvMemoryCache::new_ref(root_cache.clone());

        let mut object_map = ObjectMap::new(
            ObjectMapSimpleContentType::Map,
            Some(self.owner.clone()),
            None,
        )
        .no_create_time()
        .build();

        for (sub_name, object_id) in sub_list.iter() {
            log::info!(
                "build dir {} {} {}",
                path_str.as_str(),
                sub_name.as_str(),
                object_id.to_string()
            );
            object_map
                .insert_with_key(&cache, sub_name, object_id)
                .await?;
        }

        let map_id = object_map.object_id();
        cache.put_object_map(
            &map_id,
            object_map,
            self.access.map(|v| AccessString::new(v)),
        )?;
        cache.commit().await?;

        Ok(map_id)
    }

    async fn run(&self) -> BuckyResult<ObjectId> {
        let (path, sub_list) = {
            let task_state = self.task_state.lock().unwrap();
            if task_state.task_state.cur_path.is_some() {
                let map = task_state
                    .task_state
                    .sub_list
                    .get(task_state.task_state.cur_path.as_ref().unwrap());
                if map.is_some() {
                    let map = map.unwrap();
                    let sub_list = task_state
                        .task_state
                        .cur_path_file_list
                        .iter()
                        .filter(|file_name| !map.contains_key(*file_name))
                        .map(|file_name| PathBuf::from(file_name))
                        .collect();
                    (
                        Some(PathBuf::from(
                            task_state.task_state.cur_path.as_ref().unwrap(),
                        )),
                        sub_list,
                    )
                } else {
                    (
                        Some(PathBuf::from(
                            task_state.task_state.cur_path.as_ref().unwrap(),
                        )),
                        Vec::new(),
                    )
                }
            } else {
                (None, Vec::new())
            }
        };
        if path.is_some() {
            let path = path.unwrap();
            let map_id = self.build_dir(path.clone(), sub_list, 0).await?;

            let state_data = {
                let mut task_state = self.task_state.lock().unwrap();
                task_state.task_state.cur_path = None;
                task_state.task_state.cur_path_file_list.clear();
                task_state.task_state.to_vec()?
            };

            if self.task_store.is_some() {
                self.task_store
                    .as_ref()
                    .unwrap()
                    .save_task_data(&self.task_id, state_data)
                    .await?;
            }

            if path.to_string_lossy().to_string() == self.local_path {
                return Ok(map_id);
            } else {
                let parent_str = path.parent().unwrap().to_string_lossy().to_string();
                let file_name = path.file_name().unwrap().to_string_lossy().to_string();
                let mut task_state = self.task_state.lock().unwrap();
                if !task_state
                    .task_state
                    .sub_list
                    .contains_key(parent_str.as_str())
                {
                    let mut map = HashMap::new();
                    map.insert(file_name, map_id);
                    task_state.task_state.sub_list.insert(parent_str, map);
                }
            }
        }
        let mut it = {
            let mut task_state = self.task_state.lock().unwrap();
            if task_state.task_state.it_state.is_some() {
                PathPostorderIterator::from_state(task_state.task_state.it_state.take().unwrap())
            } else {
                PathPostorderIterator::new(PathBuf::from(self.local_path.clone()))
            }
        };
        let mut it_ret = it.next();
        while it_ret.is_some() {
            let (path, sub_list) = it_ret.unwrap();
            let it_state = it.get_state();
            let path_str = path.to_string_lossy().to_string();
            {
                let mut task_state = self.task_state.lock().unwrap();
                task_state.task_state.cur_path = Some(path_str.clone());
                task_state.task_state.cur_path_file_list = sub_list
                    .iter()
                    .map(|p| p.to_string_lossy().to_string())
                    .collect();
                task_state.task_state.it_state = Some(it_state);
            }

            let map_id = self.build_dir(path.clone(), sub_list, 0).await?;

            let state_data = {
                let mut task_state = self.task_state.lock().unwrap();
                task_state.task_state.cur_path = None;
                task_state.task_state.cur_path_file_list.clear();
                task_state.task_state.to_vec()?
            };

            if self.task_store.is_some() {
                self.task_store
                    .as_ref()
                    .unwrap()
                    .save_task_data(&self.task_id, state_data)
                    .await?;
            }

            if path.to_string_lossy().to_string() == self.local_path {
                return Ok(map_id);
            } else {
                let parent_str = path.parent().unwrap().to_string_lossy().to_string();
                let file_name = path.file_name().unwrap().to_string_lossy().to_string();
                let mut task_state = self.task_state.lock().unwrap();
                log::info!(
                    "insert dir id {} {} {}",
                    parent_str.as_str(),
                    file_name.as_str(),
                    map_id.to_string()
                );
                if !task_state
                    .task_state
                    .sub_list
                    .contains_key(parent_str.as_str())
                {
                    let mut map = HashMap::new();
                    map.insert(file_name, map_id);
                    task_state.task_state.sub_list.insert(parent_str, map);
                } else {
                    task_state
                        .task_state
                        .sub_list
                        .get_mut(parent_str.as_str())
                        .unwrap()
                        .insert(file_name, map_id);
                }
            }
            it_ret = it.next();
        }
        Err(BuckyError::new(BuckyErrorCode::InvalidInput, ""))
    }
}

#[async_trait::async_trait]
impl Task for BuildDirTask {
    fn get_task_id(&self) -> TaskId {
        self.task_id.clone()
    }

    fn get_task_type(&self) -> TaskType {
        BUILD_DIR_TASK
    }

    fn get_task_category(&self) -> TaskCategory {
        BUILD_FILE_TASK_CATEGORY
    }

    fn need_persist(&self) -> bool {
        false
    }

    async fn get_task_status(&self) -> TaskStatus {
        let task_state = self.task_state.lock().unwrap();
        match task_state.task_status {
            BuildDirTaskStatus::Stopped => TaskStatus::Stopped,
            BuildDirTaskStatus::Running => TaskStatus::Running,
            BuildDirTaskStatus::Finished(_) => TaskStatus::Finished,
            BuildDirTaskStatus::Failed(_) => TaskStatus::Failed,
        }
    }

    async fn set_task_store(&mut self, task_store: Arc<dyn TaskStore>) {
        self.task_store = Some(task_store);
    }

    async fn start_task(&self) -> BuckyResult<()> {
        unsafe {
            let this: &'static Self = std::mem::transmute(self);
            let (ft, handle) = futures::future::abortable(async move { this.run().await });

            {
                let mut state = self.task_state.lock().unwrap();
                state.canceler = Some(handle);
            }

            let task_id = self.task_id.clone();
            let task_state = self.task_state.clone();
            let task_store = self.task_store.clone();
            let runnable_handle = async_std::task::spawn(async move {
                let _: BuckyResult<()> = async move {
                    {
                        let mut tmp_data = task_state.lock().unwrap();
                        tmp_data.task_status = BuildDirTaskStatus::Running;
                    }
                    if task_store.is_some() {
                        task_store
                            .as_ref()
                            .unwrap()
                            .save_task_status(&task_id, TaskStatus::Running)
                            .await?;
                    }
                    match ft.await {
                        Ok(ret) => match ret {
                            Ok(object_id) => {
                                {
                                    let mut tmp_data = task_state.lock().unwrap();
                                    tmp_data.task_status = BuildDirTaskStatus::Finished(object_id);
                                    tmp_data.canceler = None;
                                    tmp_data.runnable_handle = None;
                                }
                                if task_store.is_some() {
                                    task_store
                                        .as_ref()
                                        .unwrap()
                                        .save_task_status(&task_id, TaskStatus::Finished)
                                        .await?;
                                }
                            }
                            Err(err) => {
                                {
                                    let mut tmp_data = task_state.lock().unwrap();
                                    tmp_data.task_status = BuildDirTaskStatus::Failed(err);
                                    tmp_data.canceler = None;
                                    tmp_data.runnable_handle = None;
                                }
                                if task_store.is_some() {
                                    task_store
                                        .as_ref()
                                        .unwrap()
                                        .save_task_status(&task_id, TaskStatus::Failed)
                                        .await?;
                                }
                            }
                        },
                        Err(Aborted) => {
                            {
                                let msg = format!("build dir task been aborted! task={}", task_id);
                                warn!("{}", msg);
                                let err = BuckyError::new(BuckyErrorCode::UserCanceled, msg);

                                let mut tmp_data = task_state.lock().unwrap();
                                tmp_data.task_status = BuildDirTaskStatus::Failed(err);
                            }
                            if task_store.is_some() {
                                task_store
                                    .as_ref()
                                    .unwrap()
                                    .save_task_status(&task_id, TaskStatus::Failed)
                                    .await?;
                            }
                        }
                    }
                    Ok(())
                }
                .await;
            });
            {
                let mut task_state = self.task_state.lock().unwrap();
                task_state.runnable_handle = Some(runnable_handle);
            }
            Ok(())
        }
    }

    async fn pause_task(&self) -> BuckyResult<()> {
        self.stop_task().await
    }

    async fn stop_task(&self) -> BuckyResult<()> {
        let (canceler, runnable_handle) = {
            let mut data = self.task_state.lock().unwrap();
            (data.canceler.take(), data.runnable_handle.take())
        };
        if canceler.is_some() {
            canceler.unwrap().abort();
            if runnable_handle.is_some() {
                runnable_handle.unwrap().await;
            }
            if let Some(task_manager) = self.task_manager.upgrade() {
                let building_task_list = {
                    let task_state = self.task_state.lock().unwrap();
                    task_state.building_task_list.clone()
                };
                for task_id in building_task_list.iter() {
                    task_manager.stop_task(task_id).await?;
                }
                {
                    let mut task_state = self.task_state.lock().unwrap();
                    task_state.building_task_list.clear();
                }
            }

            Ok(())
        } else {
            let err = format!("task [{}] is not running!", self.task_id);
            log::error!("{}", err);
            Err(BuckyError::from((BuckyErrorCode::ErrorState, err)))
        }
    }

    async fn check_and_waiting_stop(&self) {
        let (runnable_handle, waiting) = {
            let mut waiting_list = self.waiting_list.lock().unwrap();
            let mut data = self.task_state.lock().unwrap();
            let handle = data.runnable_handle.take();
            if handle.is_some() {
                (handle, None)
            } else {
                if let BuildDirTaskStatus::Running = data.task_status {
                    let waiting = AsyncCondvar::new();
                    waiting_list.push(waiting.clone());
                    (None, Some(waiting))
                } else {
                    return;
                }
            }
        };

        if runnable_handle.is_some() {
            runnable_handle.unwrap().await;
            let mut waiting_list = self.waiting_list.lock().unwrap();
            for waiting in waiting_list.iter() {
                waiting.notify();
            }
            waiting_list.clear();
        } else {
            waiting.unwrap().wait().await;
        }
    }

    async fn get_task_detail_status(&self) -> BuckyResult<Vec<u8>> {
        let task_state = self.task_state.lock().unwrap();
        task_state.task_status.to_vec()
    }
}

#[cfg(test)]
mod test_dir {
    use crate::util_api::local::PathPostorderIterator;
    use std::path::PathBuf;

    #[test]
    fn test_path_iter() {
        let it = PathPostorderIterator::new(PathBuf::from("/mnt/f/work/test"));
        let mut sum = 0;
        for (path, file_list) in it {
            println!("path {}", path.to_string_lossy().to_string());
            for file in file_list.iter() {
                println!("{}", path.join(file).to_string_lossy().to_string());
                sum += 1;
            }
        }

        println!("sum = {}", sum);
    }

    #[test]
    fn test_path_iter_resume() {
        let mut it = PathPostorderIterator::new(PathBuf::from("/mnt/f/work/test_poll"));
        let mut state = it.get_state();
        let mut sum = 0;
        for (path, file_list) in &mut it {
            println!("path {}", path.to_string_lossy().to_string());
            for file in file_list.iter() {
                println!("{}", path.join(file).to_string_lossy().to_string());
                sum += 1;
            }

            if sum > 200 {
                state = it.get_state();
                break;
            }
        }

        let it = PathPostorderIterator::from_state(state);
        for (path, file_list) in it {
            println!("path {}", path.to_string_lossy().to_string());
            for file in file_list.iter() {
                println!("{}", path.join(file).to_string_lossy().to_string());
                sum += 1;
            }
        }

        println!("sum = {}", sum);
    }
}<|MERGE_RESOLUTION|>--- conflicted
+++ resolved
@@ -22,8 +22,6 @@
     pub chunk_method: TransPublishChunkMethod, 
     pub device_id: ObjectId,
     pub access: Option<u32>,
-<<<<<<< HEAD
-=======
 }
 
 
@@ -55,7 +53,6 @@
             access: value.access
         })
     }
->>>>>>> f3f66501
 }
 
 
@@ -83,12 +80,8 @@
             params.local_path,
             params.owner,
             params.dec_id,
-<<<<<<< HEAD
-            params.chunk_size,
-=======
             params.chunk_size, 
             params.chunk_method, 
->>>>>>> f3f66501
             params.access,
             self.task_manager.clone(),
             DeviceId::try_from(params.device_id)?,
@@ -110,12 +103,8 @@
             params.local_path,
             params.owner,
             params.dec_id,
-<<<<<<< HEAD
-            params.chunk_size,
-=======
             params.chunk_size, 
             params.chunk_method, 
->>>>>>> f3f66501
             params.access,
             self.task_manager.clone(),
             DeviceId::try_from(params.device_id)?,
@@ -448,12 +437,8 @@
         local_path: String,
         owner: ObjectId,
         dec_id: ObjectId,
-<<<<<<< HEAD
-        chunk_size: u32,
-=======
         chunk_size: u32, 
         chunk_method: TransPublishChunkMethod, 
->>>>>>> f3f66501
         access: Option<u32>,
         task_manager: Weak<TaskManager>,
         device_id: DeviceId,
@@ -472,12 +457,8 @@
             local_path,
             owner,
             dec_id,
-<<<<<<< HEAD
-            chunk_size,
-=======
             chunk_size, 
             chunk_method, 
->>>>>>> f3f66501
             access,
             device_id,
             noc,
@@ -491,12 +472,8 @@
         local_path: String,
         owner: ObjectId,
         dec_id: ObjectId,
-<<<<<<< HEAD
-        chunk_size: u32,
-=======
         chunk_size: u32, 
         chunk_method: TransPublishChunkMethod, 
->>>>>>> f3f66501
         access: Option<u32>,
         task_manager: Weak<TaskManager>,
         device_id: DeviceId,
@@ -517,12 +494,8 @@
             local_path,
             owner,
             dec_id,
-<<<<<<< HEAD
-            chunk_size,
-=======
             chunk_size, 
             chunk_method, 
->>>>>>> f3f66501
             access,
             device_id,
             noc,
@@ -577,12 +550,8 @@
                 local_path: sub_file.to_string_lossy().to_string(),
                 owner: self.owner.clone(),
                 dec_id: self.dec_id.clone(),
-<<<<<<< HEAD
-                chunk_size: self.chunk_size,
-=======
                 chunk_size: self.chunk_size, 
                 chunk_method: self.chunk_method, 
->>>>>>> f3f66501
                 access: self.access.clone(),
             };
 

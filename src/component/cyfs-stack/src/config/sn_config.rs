--- conflicted
+++ resolved
@@ -2,11 +2,7 @@
 use crate::meta::*;
 use crate::name::*;
 use cyfs_base::*;
-<<<<<<< HEAD
 use cyfs_bdt::{StackGuard};
-=======
-use cyfs_bdt::{StackGuard, SnStatus, retry_sn_list_when_offline};
->>>>>>> f3f66501
 use cyfs_lib::*;
 use cyfs_util::SNDirParser;
 use cyfs_bdt_ext::BdtStackSNHelper;
@@ -327,37 +323,8 @@
             *current = list.clone();
         }
 
-<<<<<<< HEAD
         let sn_list = list.into_iter().map(|v| v.1).collect();
         self.bdt_stack.on_sn_list_changed(sn_list).await;
-=======
-        // notify bdt stack
-        if let Some(bdt_stack) = self.bdt_stack.get() {
-            let sn_list = list.into_iter().map(|v| v.1).collect();
-            let ping_clients = bdt_stack.reset_sn_list(sn_list);
-            match ping_clients.wait_online().await {
-                Err(err) => {
-                    error!("reset bdt sn list error! {}", err);
-                },
-                Ok(status) => {
-                    match status {
-                        SnStatus::Online => {
-                            info!("reset bdt sn list success!");
-                            let bdt_stack = bdt_stack.clone();
-                            async_std::task::spawn(async move {
-                                let _ = ping_clients.wait_offline().await;
-                                retry_sn_list_when_offline(bdt_stack.clone(), ping_clients, Duration::from_secs(30));
-                            });
-                        }, 
-                        SnStatus::Offline => {
-                            error!("reset bdt sn list error! offline");
-                            retry_sn_list_when_offline(bdt_stack.clone(), ping_clients, Duration::from_secs(30));
-                        }
-                    }
-                }  
-            } 
-        }
->>>>>>> f3f66501
     }
 
     async fn load_state(&self) -> BuckyResult<SNConfigCollection> {

--- conflicted
+++ resolved
@@ -1,5 +1,4 @@
 // use super::dsg::{DSGService, DSGServiceOptions};
-use super::def::*;
 use super::params::*;
 use super::uni_stack::*;
 use crate::acl::{AclManager, AclManagerRef};
@@ -17,11 +16,7 @@
 use crate::meta::*;
 use crate::name::NameResolver;
 use crate::ndn::NDNOutputTransformer;
-<<<<<<< HEAD
 use crate::ndn_api::{BdtNDNEventHandler, NDNService};
-=======
-use crate::ndn_api::{BdtNDNEventHandler, NDNService, ContextManager};
->>>>>>> f3f66501
 use crate::non::NONOutputTransformer;
 use crate::non_api::NONService;
 use crate::resolver::{CompoundObjectSearcher, DeviceInfoManager, OodResolver};
@@ -38,14 +33,8 @@
 use crate::util_api::UtilService;
 use crate::zone::{ZoneManager, ZoneManagerRef, ZoneRoleManager};
 use cyfs_base::*;
-<<<<<<< HEAD
 use cyfs_bdt::{DeviceCache, SnStatus, StackGuard};
 use cyfs_bdt_ext::{BdtStackParams, NamedDataComponents};
-=======
-
-use cyfs_bdt::{DeviceCache, Stack, StackGuard, StackOpenParams, SnStatus, retry_sn_list_when_offline};
-use cyfs_chunk_cache::{ChunkManager};
->>>>>>> f3f66501
 use cyfs_lib::*;
 use cyfs_noc::*;
 use cyfs_task_manager::{SQLiteTaskStore, TaskManager};
@@ -53,6 +42,7 @@
 use once_cell::sync::OnceCell;
 use std::sync::Arc;
 use std::time::Duration;
+
 
 #[derive(Clone)]
 pub(crate) struct ObjectServices {
@@ -109,9 +99,6 @@
 
     // global_state_meta
     global_state_meta: GlobalStateMetaService,
-
-    // context
-    context_manager: ContextManager,
 }
 
 impl CyfsStackImpl {
@@ -190,7 +177,6 @@
             bdt_param.device.clone(),
         );
 
-<<<<<<< HEAD
         let named_data_components = cyfs_bdt_ext::BdtStackHelper::init_named_data_components(
             isolate,
             noc.clone(),
@@ -198,12 +184,6 @@
         )
         .await?;
 
-=======
-        let context_manager = ContextManager::new(noc.clone(), device_manager.clone_cache());
-
-        let named_data_components = NamedDataComponents::new(chunk_manager, ndc, tracker, context_manager.clone());
-        
->>>>>>> f3f66501
         let fail_handler =
             ObjectFailHandler::new(raw_meta_cache.clone(), device_manager.clone_cache());
 
@@ -344,10 +324,6 @@
             router_handlers.clone(),
             raw_meta_cache.clone(),
             fail_handler.clone(),
-<<<<<<< HEAD
-=======
-            context_manager.clone(),
->>>>>>> f3f66501
         );
 
         bdt_event.bind_non_processor(non_service.rmeta_noc_processor().clone());
@@ -459,8 +435,6 @@
             fail_handler,
 
             acl_manager,
-
-            context_manager,
         };
 
         // init an system-dec router-handler processor for later use
@@ -487,11 +461,6 @@
         // 首先初始化acl
         stack.acl_manager.init().await?;
 
-<<<<<<< HEAD
-=======
-        stack.init_chunk_manager(isolate).await?;
-
->>>>>>> f3f66501
         if param.config.sync_service {
             // 避免调用栈过深，使用task异步初始化
 
@@ -714,25 +683,8 @@
         router_handlers: RouterHandlersManager,
         sn_config_manager: &SNConfigManager,
     ) -> BuckyResult<(StackGuard, BdtNDNEventHandler)> {
-<<<<<<< HEAD
         let event =
             BdtNDNEventHandler::new(zone_manager, acl, router_handlers, named_data_components);
-=======
-        let chunk_store = named_data_components.new_chunk_reader();
-
-        let event =
-            BdtNDNEventHandler::new(zone_manager, acl, router_handlers, named_data_components);
-
-        let mut bdt_params = StackOpenParams::new(isolate);
-
-        if !params.tcp_port_mapping.is_empty() {
-            bdt_params.tcp_port_mapping = Some(params.tcp_port_mapping);
-        }
-
-        if let Some(sn_only) = params.udp_sn_only {
-            bdt_params.config.interface.udp.sn_only = sn_only;
-        }
->>>>>>> f3f66501
 
         // priority: params sn(always loaded from config dir) > sn config manager(always loaded from meta) > buildin sn
         if params.known_sn.is_empty() {
@@ -745,7 +697,6 @@
             params.known_sn = sn_list.into_iter().map(|v| v.1).collect();
         }
 
-<<<<<<< HEAD
         let bdt_stack = cyfs_bdt_ext::BdtStackHelper::init_bdt_stack(
             params,
             device_cache,
@@ -755,69 +706,6 @@
         )
         .await?;
 
-=======
-        if !params.known_device.is_empty() {
-            bdt_params.known_device = Some(params.known_device);
-        }
-        if !params.known_passive_pn.is_empty() {
-            bdt_params.passive_pn = Some(params.known_passive_pn);
-        }
-        bdt_params.outer_cache = Some(device_cache);
-        bdt_params.chunk_store = Some(chunk_store);
-
-        bdt_params.ndn_event = Some(Box::new(event.clone()));
-
-        let ret = Stack::open(params.device, params.secret, bdt_params).await;
-
-        if let Err(e) = ret {
-            error!("init bdt stack error: {}", e);
-            return Err(e);
-        }
-
-        let bdt_stack = ret.unwrap();
-
-        // 等待sn上线
-        info!(
-            "now will wait for sn online {}......",
-            bdt_stack.local_device_id()
-        );
-        let begin = std::time::Instant::now();
-        let ping_clients = bdt_stack.sn_client().ping();
-        match ping_clients.wait_online().await {
-            Err(e) => {
-                error!(
-                    "bdt stack wait sn online failed! {}, during={}ms, {}",
-                    bdt_stack.local_device_id(),
-                    begin.elapsed().as_millis(),
-                    e
-                );
-            },
-            Ok(status) => {
-                match status {
-                    SnStatus::Online => {
-                        info!(
-                            "bdt stack sn online success! {}, during={}ms",
-                            bdt_stack.local_device_id(),
-                            begin.elapsed().as_millis(),
-                        );
-                        let bdt_stack = bdt_stack.clone();
-                        async_std::task::spawn(async move {
-                            let _ = ping_clients.wait_offline().await;
-                            retry_sn_list_when_offline(bdt_stack.clone(), ping_clients, Duration::from_secs(30));
-                        });
-                    },
-                    SnStatus::Offline => {
-                        error!(
-                            "bdt stack wait sn online failed! {}, during={}ms, offline",
-                            bdt_stack.local_device_id(),
-                            begin.elapsed().as_millis(),
-                        );
-                        retry_sn_list_when_offline(bdt_stack.clone(), ping_clients, Duration::from_secs(30));
-                    }
-                }
-            }
-        }
->>>>>>> f3f66501
         Ok((bdt_stack, event))
     }
 
@@ -847,6 +735,7 @@
         let task = async_std::task::spawn(async move {
             // 初始化known_objects
             for object in known_objects.list.into_iter() {
+
                 let req = NamedObjectCachePutObjectRequest {
                     source: RequestSourceInfo::new_local_system(),
                     object,
@@ -862,7 +751,7 @@
         if known_objects.mode == CyfsStackKnownObjectsInitMode::Sync {
             task.await;
         }
-
+        
         Ok(noc)
     }
 
@@ -922,22 +811,6 @@
         }
     }
 
-<<<<<<< HEAD
-=======
-    async fn init_chunk_manager(&self, isolate: &str) -> BuckyResult<()> {
-        match self.named_data_components.chunk_manager.init(isolate).await {
-            Ok(()) => {
-                log::info!("init chunk manager success!");
-                Ok(())
-            }
-            Err(e) => {
-                log::info!("init chunk manager failed!.{}", &e);
-                Err(e)
-            }
-        }
-    }
-
->>>>>>> f3f66501
     // 网络抖动、切换后，重置网络
     pub async fn reset_network(&self, endpoints: &Vec<Endpoint>) -> BuckyResult<()> {
         info!("will reset bdt stack endpoints: {:?}", endpoints);
@@ -1008,13 +881,9 @@
 
         let ws_url = format!("ws://{}", ws_addr);
 
-<<<<<<< HEAD
         let mut param =
             SharedCyfsStackParam::new_with_ws_event(dec_id, &non_http_service_url, &ws_url)
                 .unwrap();
-=======
-        let mut param = SharedCyfsStackParam::new_with_ws_event(dec_id, &non_http_service_url, &ws_url).unwrap();
->>>>>>> f3f66501
         if let Some(requestor_config) = requestor_config {
             param.requestor_config = requestor_config;
         }
@@ -1264,12 +1133,8 @@
         dec_id: Option<ObjectId>,
         requestor_config: Option<CyfsStackRequestorConfig>,
     ) -> BuckyResult<SharedCyfsStackParam> {
-<<<<<<< HEAD
         self.stack
             .prepare_shared_object_stack_param(dec_id, requestor_config)
-=======
-        self.stack.prepare_shared_object_stack_param(dec_id, requestor_config)
->>>>>>> f3f66501
     }
 
     pub async fn open_shared_object_stack(
@@ -1277,13 +1142,9 @@
         dec_id: Option<ObjectId>,
         requestor_config: Option<CyfsStackRequestorConfig>,
     ) -> BuckyResult<SharedCyfsStack> {
-<<<<<<< HEAD
         self.stack
             .open_shared_object_stack(dec_id, requestor_config)
             .await
-=======
-        self.stack.open_shared_object_stack(dec_id, requestor_config).await
->>>>>>> f3f66501
     }
 
     pub async fn open_uni_stack(&self, dec_id: &Option<ObjectId>) -> UniCyfsStackRef {

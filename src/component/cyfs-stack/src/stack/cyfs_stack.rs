--- conflicted
+++ resolved
@@ -33,14 +33,7 @@
     DeviceCache, 
     Stack, 
     StackGuard, 
-<<<<<<< HEAD
-    StackOpenParams, 
-    NdnEventHandler, 
-    DefaultNdnEventHandler, 
-    ndn::channel::{Channel, UploadSession, protocol::v0::{Interest, PieceData}}
-=======
     StackOpenParams
->>>>>>> 421f3f83
 };
 use cyfs_chunk_cache::ChunkManager;
 use cyfs_lib::*;
@@ -714,59 +707,7 @@
         bdt_params.outer_cache = Some(device_cache);
         bdt_params.chunk_store = Some(chunk_store);
 
-<<<<<<< HEAD
-        struct NdnEvent {
-            acl: NDNBdtDataAclProcessor, 
-            default: DefaultNdnEventHandler
-        }
-
-        #[async_trait::async_trait]
-        impl NdnEventHandler for NdnEvent {
-            fn on_unknown_piece_data(
-                &self, 
-                stack: &Stack, 
-                piece: &PieceData, 
-                from: &Channel
-            ) -> BuckyResult<()> {
-                self.default.on_unknown_piece_data(stack, piece, from)
-            }
-        
-            // 处理全新的interest请求;已经正在上传的interest请求不会传递到这里;
-            async fn on_newly_interest(
-                &self, 
-                stack: &Stack, 
-                interest: &Interest, 
-                from: &Channel
-            ) -> BuckyResult<()> {
-                match self.acl.get_data(
-                    BdtGetDataInputRequest {
-                        object_id: interest.chunk.object_id(), 
-                        source: from.remote().clone(), 
-                        referer: interest.referer.clone() 
-                    }).await {
-                    Ok(_) => {
-                        self.default.on_newly_interest(stack, interest, from).await
-                    }, 
-                    Err(err) => {
-                        let session = UploadSession::canceled(interest.chunk.clone(), 
-                                                        interest.session_id.clone(), 
-                                                        interest.prefer_type.clone(), 
-                                                        from.clone(), 
-                                                        err.code());
-                        let _ = from.upload(session.clone());
-                        session.on_interest(interest)
-                    }
-                }
-            }
-        }
-
-        bdt_params.ndn_event = Some(Box::new(NdnEvent {
-            acl: NDNBdtDataAclProcessor::new(acl, router_handlers), 
-            default: DefaultNdnEventHandler::new()
-        }));
-=======
         bdt_params.ndn_event = Some(Box::new(BdtNdnEventHandler::new(acl, router_handlers)));
->>>>>>> 421f3f83
 
         let ret = Stack::open(params.device, params.secret, bdt_params).await;
 

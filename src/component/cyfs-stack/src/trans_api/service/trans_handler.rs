--- conflicted
+++ resolved
@@ -347,10 +347,7 @@
 
         let req = TransControlTaskGroupInputRequest{
             common,
-<<<<<<< HEAD
-=======
             group_type: JsonCodecHelper::decode_string_field(&body, "group_type")?,
->>>>>>> f3f66501
             group: JsonCodecHelper::decode_string_field(&body, "group")?,
             action: JsonCodecHelper::decode_serde_field(&body, "action")?,
         };
@@ -372,10 +369,7 @@
 
         let req = TransGetTaskGroupStateInputRequest {
             common,
-<<<<<<< HEAD
-=======
             group_type: JsonCodecHelper::decode_string_field(&body, "group_type")?,
->>>>>>> f3f66501
             group: JsonCodecHelper::decode_string_field(&body, "group")?,
             speed_when: JsonCodecHelper::decode_option_int_field(&body, "speed_when")?,
         };

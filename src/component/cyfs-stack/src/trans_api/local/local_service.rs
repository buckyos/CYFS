<<<<<<< HEAD
use cyfs_bdt_ext::TaskGroupHelper;
=======
use crate::ndn::TaskGroupHelper;
>>>>>>> f3f66501
use crate::resolver::OodResolver;
use crate::NamedDataComponents;
use cyfs_base::*;
use cyfs_bdt::{StackGuard, self};
use cyfs_lib::*;

use crate::trans::{TransInputProcessor, TransInputProcessorRef};
use crate::trans_api::local::FileRecorder;
use crate::trans_api::{DownloadTaskManager, PublishManager, TransStore};
use cyfs_base::File;
use cyfs_task_manager::{TaskId, TaskManager, TaskStatus};
use std::convert::TryFrom;
use std::path::PathBuf;
use std::str::FromStr;
use std::sync::Arc;

fn trans_task_status_to_task_status(task_status: TransTaskStatus) -> TaskStatus {
    match task_status {
        TransTaskStatus::Stopped => TaskStatus::Stopped,
        TransTaskStatus::Finished => TaskStatus::Finished,
        TransTaskStatus::Running => TaskStatus::Running,
        TransTaskStatus::Failed => TaskStatus::Failed,
    }
}

fn task_status_to_trans_task_status(task_status: TaskStatus) -> TransTaskStatus {
    match task_status {
        TaskStatus::Running => TransTaskStatus::Running,
        TaskStatus::Stopped | TaskStatus::Paused => TransTaskStatus::Stopped,
        TaskStatus::Finished => TransTaskStatus::Finished,
        TaskStatus::Failed => TransTaskStatus::Failed,
    }
}

pub(crate) struct LocalTransService {
    download_tasks: Arc<DownloadTaskManager>,
    publish_manager: Arc<PublishManager>,
    noc: NamedObjectCacheRef,
    bdt_stack: StackGuard,

    ood_resolver: OodResolver,
    named_data_components: NamedDataComponents,
}

impl Clone for LocalTransService {
    fn clone(&self) -> Self {
        Self {
            download_tasks: self.download_tasks.clone(),
            publish_manager: self.publish_manager.clone(),
            noc: self.noc.clone(),
            bdt_stack: self.bdt_stack.clone(),
            ood_resolver: self.ood_resolver.clone(),
            named_data_components: self.named_data_components.clone(),
        }
    }
}

impl LocalTransService {
    pub fn new(
        noc: NamedObjectCacheRef,
        bdt_stack: StackGuard,
        named_data_components: &NamedDataComponents,
        ood_resolver: OodResolver,
        task_manager: Arc<TaskManager>,
        trans_store: Arc<TransStore>,
    ) -> Self {
        let tasks = DownloadTaskManager::new(
            bdt_stack.clone(),
            named_data_components,
            task_manager.clone(),
            trans_store,
        );
        let publish_manager = PublishManager::new(
            task_manager.clone(),
            named_data_components.ndc.clone(),
            named_data_components.tracker.clone(),
            noc.clone(),
            bdt_stack.local_device_id().clone(),
        );

        Self {
            download_tasks: Arc::new(tasks),
            publish_manager: Arc::new(publish_manager),
            noc,
            bdt_stack,
            ood_resolver,
            named_data_components: named_data_components.to_owned(),
        }
    }

    pub async fn start(&self) -> BuckyResult<()> {
        // 开启所有下载和上传任务
        // self.load_all_task().await;

        Ok(())
    }

    // file的owner可能是device或者people，如果是device，那么不一定是ood，所以需要先从owner开始查找ood
    async fn resolve_ood(&self, object_id: &ObjectId) -> BuckyResult<Vec<DeviceId>> {
        match self.ood_resolver.resolve_ood(&object_id, None).await {
            Ok(list) => {
                if list.len() > 0 {
                    info!(
                        "resole ood for file's owner success: owner={}, ood={:?}",
                        object_id, list
                    );
                    Ok(list)
                } else {
                    let msg = format!(
                        "resolve ood for file's owner but not found! owner={}",
                        object_id
                    );
                    error!("{}", msg);

                    Err(BuckyError::new(BuckyErrorCode::NotFound, msg))
                }
            }
            Err(e) => {
                let msg = format!(
                    "resolve ood for file's owner failed! owner={}, {}",
                    object_id, e
                );
                error!("{}", msg);

                Err(BuckyError::new(e, msg))
            }
        }
    }

    // 添加一个文件到本地ndc+tracker缓存，并根据配置开启一个上传任务
    pub async fn publish_file(
        &self,
        req: TransPublishFileInputRequest,
    ) -> BuckyResult<TransPublishFileInputResponse> {
        if req.local_path.to_string_lossy().to_string() == "".to_string() && req.file_id.is_some() {
            let file = match self
                .noc
                .get_object(&NamedObjectCacheGetObjectRequest {
                    source: req.common.source.clone(),
                    object_id: req.file_id.unwrap(),
                    last_access_rpath: None,
                })
                .await?
            {
                Some(resp) => match File::clone_from_slice(resp.object.object_raw.as_slice()) {
                    Ok(file) => Some(file),
                    Err(_) => None,
                },
                None => None,
            };

            if file.is_some() {
                let file_recorder = FileRecorder::new(
                    self.named_data_components.ndc.clone(),
                    self.named_data_components.tracker.clone(),
                    self.noc.clone(),
                    req.common.source.dec.clone(),
                );
                file_recorder
                    .add_file_to_ndc(file.as_ref().unwrap(), None)
                    .await?;
            } else {
                let msg = format!(
                    "can't find file {}",
                    req.file_id.as_ref().unwrap().to_string()
                );
                log::error!("{}", msg.as_str());
                return Err(BuckyError::new(BuckyErrorCode::NotFound, msg));
            }
            Ok(TransPublishFileInputResponse {
                file_id: req.file_id.clone().unwrap(),
            })
        } else if req.local_path.is_file() {
            self.add_file_impl(req).await
        } else if req.local_path.is_dir() {
            self.add_dir(req).await
        } else {
            let msg = format!(
                "trans add file but not valid file or dir: {}",
                req.local_path.display()
            );
            error!("{}", msg);

            Err(BuckyError::new(BuckyErrorCode::InvalidParam, msg))
        }
    }

    async fn add_file_impl(
        &self,
        req: TransPublishFileInputRequest,
    ) -> BuckyResult<TransPublishFileInputResponse> {
        info!("trans recv add file request: {:?}", req);

        let file = if req.file_id.is_some() {
            match self
                .noc
                .get_object(&NamedObjectCacheGetObjectRequest {
                    source: req.common.source.clone(),
                    object_id: req.file_id.unwrap(),
                    last_access_rpath: None,
                })
                .await?
            {
                Some(resp) => match File::clone_from_slice(resp.object.object_raw.as_slice()) {
                    Ok(file) => Some(file),
                    Err(_) => None,
                },
                None => None,
            }
        } else {
            None
        };
        let file_id = self
            .publish_manager
            .publish_local_file(
                req.common.source.zone.device.unwrap(),
                req.common.source.dec,
                req.local_path.to_string_lossy().to_string(),
                req.owner.clone(),
                file,
<<<<<<< HEAD
                req.chunk_size,
=======
                req.chunk_size, 
                req.chunk_method, 
>>>>>>> f3f66501
                req.access,
            )
            .await?;

        let resp = TransPublishFileInputResponse {
            file_id: file_id.object_id().to_owned(),
        };
        info!("trans add file success! file={}", resp.file_id);

        Ok(resp)
    }

    async fn add_dir(
        &self,
        req: TransPublishFileInputRequest,
    ) -> BuckyResult<TransPublishFileInputResponse> {
        info!("trans recv add dir request: {:?}", req);

        let dir_id = self
            .publish_manager
            .publish_local_dir(
                req.common.source.zone.device.unwrap(),
                req.common.source.dec,
                req.local_path.to_string_lossy().to_string(),
                req.owner.clone(),
                req.file_id,
<<<<<<< HEAD
                req.chunk_size,
=======
                req.chunk_size, 
                req.chunk_method, 
>>>>>>> f3f66501
                req.access,
            )
            .await?;

        let resp = TransPublishFileInputResponse { file_id: dir_id };
        info!("trans add dir success! file={}", resp.file_id);

        Ok(resp)
    }

    async fn ensure_dir(local_path: &str) -> BuckyResult<()> {
        let mut path = PathBuf::from_str(local_path).unwrap();
        if !path.exists() {
            path.pop();
            if !path.is_dir() {
                info!("will create dir: {}", path.display());
                async_std::fs::create_dir_all(&path).await.map_err(|e| {
                    let msg = format!("create dir failed! dir={}, {}", path.display(), e,);
                    error!("{}", msg);

                    BuckyError::new(BuckyErrorCode::IoError, msg)
                })?;
            }
        }

        Ok(())
    }

    pub async fn create_task(
        &self,
        mut req: TransCreateTaskInputRequest,
    ) -> BuckyResult<TransCreateTaskInputResponse> {
        let local_path = req.local_path.to_str().unwrap();

        // 必须至少指定一个device
        if req.device_list.is_empty() {
            info!(
                "trans task device_list is empty, now will resolve from id={}...",
                req.object_id.to_string()
            );
            let device_list = self.resolve_ood(&req.object_id).await?;
            if device_list.is_empty() {
                let msg = format!(
                    "trans task device_list is empty! file_id={}",
                    req.object_id.to_string()
                );
                error!("{}", msg);
                return Err(BuckyError::new(BuckyErrorCode::InvalidParam, msg));
            }
            req.device_list = device_list;
        } else {
            self.ood_resolver.ensure_device_list(&req.device_list).await?;
        }

        Self::ensure_dir(local_path).await?;

        let referer = BdtDataRefererInfo {
            // FIXME: set target field from o link
            target: None,
            object_id: req.object_id,
            inner_path: None, // trans-task都是file为粒度
            dec_id: Some(req.common.source.dec.clone()),
            req_path: req.common.req_path,
            referer_object: req.common.referer_object,
            flags: req.common.flags,
        };

        let task_id = if req.object_id.obj_type_code() == ObjectTypeCode::File {
            let object = self
                .get_object_from_noc(&req.common.source, &req.object_id)
                .await?;
            if let AnyNamedObject::Standard(StandardObject::File(file_obj)) = object.as_ref() {
                let task_id = self
                    .download_tasks
                    .create_file_task(
                        req.common.source.zone.device.unwrap(),
                        req.common.source.dec,
                        req.group,
                        req.context,
                        file_obj.clone(),
                        Some(local_path.to_string()),
                        req.device_list,
                        referer.encode_string(),
                    )
                    .await?;
                task_id
            } else {
                let msg = format!(
                    "trans create task unknown object type! file_id={}",
                    req.object_id.to_string()
                );
                error!("{}", msg.as_str());
                return Err(BuckyError::new(BuckyErrorCode::InvalidParam, msg));
            }
        } else if req.object_id.obj_type_code() == ObjectTypeCode::Chunk {
            let task_id = self
                .download_tasks
                .create_chunk_task(
                    req.common.source.zone.device.unwrap(),
                    req.common.source.dec,
                    req.group,
                    req.context,
                    ChunkId::try_from(&req.object_id)?,
                    Some(local_path.to_string()),
                    req.device_list,
                    referer.encode_string(),
                )
                .await?;
            task_id
        } else if req.object_id.obj_type_code() == ObjectTypeCode::Dir
            || req.object_id.obj_type_code() == ObjectTypeCode::ObjectMap
        {
            let msg = format!(
                "trans create task unsupport dir! file_id={}",
                req.object_id.to_string()
            );
            error!("{}", msg.as_str());
            return Err(BuckyError::new(BuckyErrorCode::UnSupport, msg));
        } else {
            let msg = format!(
                "trans create task unknown object type! file_id={}",
                req.object_id.to_string()
            );
            error!("{}", msg.as_str());
            return Err(BuckyError::new(BuckyErrorCode::InvalidParam, msg));
        };

        if req.auto_start {
            self.download_tasks.start_task(&task_id).await?;
        }

        Ok(TransCreateTaskInputResponse {
            task_id: task_id.to_string(),
        })
    }

    pub async fn control_task(&self, req: TransControlTaskInputRequest) -> BuckyResult<()> {
        // 使用目标对象id作为task_id
        let task_id = TaskId::from_str(req.task_id.as_str())?;

        info!(
            "will control trans task: task_id={}, req={:?}",
            task_id, req
        );

        let _state = match req.action {
            TransTaskControlAction::Start => {
                self.download_tasks.start_task(&task_id).await?;
            }
            TransTaskControlAction::Stop => {
                self.download_tasks.stop_task(&task_id).await?;
            }
            TransTaskControlAction::Delete => {
                self.download_tasks
                    .remove_task(
                        req.common.source.zone.device.as_ref().unwrap(),
                        &req.common.source.dec,
                        &task_id,
                    )
                    .await?;
            }
        };

        Ok(())
    }

    pub async fn get_task_state(
        &self,
        req: TransGetTaskStateInputRequest,
    ) -> BuckyResult<TransGetTaskStateInputResponse> {
        let task_id = TaskId::from_str(req.task_id.as_str())?;

        let task_state = self.download_tasks.get_task_state(&task_id).await?;

        let state = match task_state.task_status {
            TaskStatus::Stopped => TransTaskState::Paused,
            TaskStatus::Paused => TransTaskState::Paused,
            TaskStatus::Running => {
                if task_state.sum_size == 0 {
                    TransTaskState::Downloading(TransTaskOnAirState {
                        download_percent: 0,
                        download_speed: task_state.speed as u32,
                        upload_speed: 0,
                    })
                } else {
                    TransTaskState::Downloading(TransTaskOnAirState {
                        download_percent: task_state.downloaded_progress as u32,
                        download_speed: task_state.speed as u32,
                        upload_speed: 0,
                    })
                }
            }
            TaskStatus::Finished => TransTaskState::Finished(0),
            TaskStatus::Failed => TransTaskState::Err(task_state.err_code.unwrap()),
        };

        let resp = TransGetTaskStateInputResponse {
            state,
            group: task_state.group,
        };

        Ok(resp)
    }

    pub async fn query_tasks(
        &self,
        req: TransQueryTasksInputRequest,
    ) -> BuckyResult<TransQueryTasksInputResponse> {
        let task_status = if req.task_status.is_some() {
            Some(trans_task_status_to_task_status(req.task_status.unwrap()))
        } else {
            None
        };
        let task_list = self
            .download_tasks
            .get_tasks(
                req.common.source.zone.device.as_ref().unwrap(),
                &req.common.source.dec,
                task_status,
                req.range,
            )
            .await?;
        Ok(TransQueryTasksInputResponse { task_list })
    }

    async fn get_task_group_state(
        &self,
        req: TransGetTaskGroupStateInputRequest,
    ) -> BuckyResult<TransGetTaskGroupStateInputResponse> {
        let group = TaskGroupHelper::check_and_fix(&req.common.source.dec, req.group);

<<<<<<< HEAD
        let task = self
            .bdt_stack
            .ndn()
            .root_task()
            .download()
            .sub_task(&group)
            .ok_or_else(|| {
                let msg = format!("get task group but not found! group={}", group);
                error!("{}", msg);
                BuckyError::new(BuckyErrorCode::NotFound, msg)
            })?;
=======
        let task = match req.group_type {
            TransTaskGroupType::Download => self.bdt_stack.ndn().root_task().download().sub_task(&group).map(|task| task.clone_as_task()), 
            TransTaskGroupType::Upload => self.bdt_stack.ndn().root_task().upload().sub_task(&group).map(|task| task.clone_as_task()), 
        }.ok_or_else(|| {
            let msg = format!("get task group but ot found! group={}", group);
            error!("{}", msg);
            BuckyError::new(BuckyErrorCode::NotFound, msg)
        })?;
>>>>>>> f3f66501

        let mut resp = TransGetTaskGroupStateInputResponse {
            state: task.state(),
            control_state: task.control_state(),
            speed: None,
            cur_speed: task.cur_speed(),
            history_speed: task.history_speed(),
<<<<<<< HEAD
        };

        if let Some(tm) = req.speed_when {
            resp.speed = Some(task.calc_speed(tm));
=======
            transfered: task.transfered()
        };

        if let Some(tm) = req.speed_when {
            resp.speed = Some(task.cur_speed());
>>>>>>> f3f66501
        }

        Ok(resp)
    }

    async fn control_task_group(
        &self,
        req: TransControlTaskGroupInputRequest,
    ) -> BuckyResult<TransControlTaskGroupInputResponse> {
        let group = TaskGroupHelper::check_and_fix(&req.common.source.dec, req.group);

<<<<<<< HEAD
        let task = self
            .bdt_stack
            .ndn()
            .root_task()
            .download()
            .sub_task(&group)
            .ok_or_else(|| {
                let msg = format!("get task group but ot found! group={}", group);
                error!("{}", msg);
                BuckyError::new(BuckyErrorCode::NotFound, msg)
            })?;

        let control_state = match req.action {
            TransTaskGroupControlAction::Pause => task.pause()?,
            TransTaskGroupControlAction::Resume => task.resume()?,
            TransTaskGroupControlAction::Cancel => task.cancel()?,
        };
=======
        // use cyfs_bdt::{DownloadTask, UploadTask, NdnTask};
        let task = match req.group_type {
            TransTaskGroupType::Download => self.bdt_stack.ndn().root_task().download().sub_task(&group).map(|task| task.clone_as_task()),
            TransTaskGroupType::Upload => self.bdt_stack.ndn().root_task().upload().sub_task(&group).map(|task| task.clone_as_task()), 
        }.ok_or_else(|| {
            let msg = format!("get task group but ot found! group={}", group);
            error!("{}", msg);
            BuckyError::new(BuckyErrorCode::NotFound, msg)
        })?;

        let control_state = match req.action {
            TransTaskGroupControlAction::Pause => task.pause(),
            TransTaskGroupControlAction::Resume => task.resume(),
            TransTaskGroupControlAction::Cancel => task.cancel(),
            TransTaskGroupControlAction::Close => task.close(false).map(|_| task.control_state()), 
            TransTaskGroupControlAction::CloseRecursively => task.close(true).map(|_| task.control_state())
        }?;
>>>>>>> f3f66501

        let resp = TransControlTaskGroupInputResponse { control_state };

        Ok(resp)
    }

    async fn get_object_from_noc(
        &self,
        source: &RequestSourceInfo,
        object_id: &ObjectId,
    ) -> BuckyResult<Arc<AnyNamedObject>> {
        // 如果没指定flags，那么使用默认值
        // let flags = req.flags.unwrap_or(0);
        let noc_req = NamedObjectCacheGetObjectRequest {
            source: source.clone(),
            object_id: object_id.to_owned(),
            last_access_rpath: None,
        };

        match self.noc.get_object(&noc_req).await {
            Ok(Some(resp)) => Ok(resp.object.object.unwrap()),
            Ok(None) => {
                let msg = format!("noc get object but not found: {}", object_id);
                debug!("{}", msg);
                Err(BuckyError::new(BuckyErrorCode::NotFound, msg))
            }
            Err(e) => Err(e),
        }
    }

    pub fn clone_processor(&self) -> TransInputProcessorRef {
        Arc::new(Box::new(self.clone()))
    }
}

#[async_trait::async_trait]
impl TransInputProcessor for LocalTransService {
    async fn get_context(
        &self,
        req: TransGetContextInputRequest,
    ) -> BuckyResult<TransGetContextInputResponse> {
        let ret = if let Some(id) = &req.context_id {
            self.named_data_components
                .context_manager
                .get_context(id)
                .await
        } else if let Some(context_path) = &req.context_path {
            if context_path.starts_with('$') {
                self.named_data_components
                    .context_manager
                    .get_context_by_path(None, context_path.as_str())
                    .await
            } else {
                self.named_data_components
                    .context_manager
                    .get_context_by_path(Some(req.common.source.dec.clone()), context_path.as_str())
                    .await
            }
        } else {
            let msg = format!(
                "context_id and context_path must specify one of them for get_context request!"
            );
            error!("{}", msg);
            return Err(BuckyError::new(BuckyErrorCode::InvalidParam, msg));
        };

        if ret.is_none() {
            let msg = format!(
                "get context but not found: id={:?}, path={:?}",
                req.context_id, req.context_path
            );
            warn!("{}", msg);
            return Err(BuckyError::new(BuckyErrorCode::NotFound, msg));
        }

        Ok(TransGetContextInputResponse {
            context: ret.unwrap().object.clone(),
        })
    }

    async fn put_context(&self, req: TransUpdateContextInputRequest) -> BuckyResult<()> {
        self.named_data_components
            .context_manager
            .put_context(req.common.source, req.context, req.access)
            .await
    }

    async fn control_task(&self, req: TransControlTaskInputRequest) -> BuckyResult<()> {
        Self::control_task(self, req).await
    }

    async fn get_task_state(
        &self,
        req: TransGetTaskStateInputRequest,
    ) -> BuckyResult<TransGetTaskStateInputResponse> {
        Self::get_task_state(self, req).await
    }

    async fn publish_file(
        &self,
        req: TransPublishFileInputRequest,
    ) -> BuckyResult<TransPublishFileInputResponse> {
        Self::publish_file(self, req).await
    }

    async fn create_task(
        &self,
        req: TransCreateTaskInputRequest,
    ) -> BuckyResult<TransCreateTaskInputResponse> {
        Self::create_task(self, req).await
    }

    async fn query_tasks(
        &self,
        req: TransQueryTasksInputRequest,
    ) -> BuckyResult<TransQueryTasksInputResponse> {
        Self::query_tasks(self, req).await
    }

    async fn get_task_group_state(
        &self,
        req: TransGetTaskGroupStateInputRequest,
    ) -> BuckyResult<TransGetTaskGroupStateInputResponse> {
        Self::get_task_group_state(self, req).await
    }

    async fn control_task_group(
        &self,
        req: TransControlTaskGroupInputRequest,
    ) -> BuckyResult<TransControlTaskGroupInputResponse> {
        Self::control_task_group(self, req).await
    }
}<|MERGE_RESOLUTION|>--- conflicted
+++ resolved
@@ -1,8 +1,4 @@
-<<<<<<< HEAD
 use cyfs_bdt_ext::TaskGroupHelper;
-=======
-use crate::ndn::TaskGroupHelper;
->>>>>>> f3f66501
 use crate::resolver::OodResolver;
 use crate::NamedDataComponents;
 use cyfs_base::*;
@@ -223,12 +219,8 @@
                 req.local_path.to_string_lossy().to_string(),
                 req.owner.clone(),
                 file,
-<<<<<<< HEAD
-                req.chunk_size,
-=======
                 req.chunk_size, 
                 req.chunk_method, 
->>>>>>> f3f66501
                 req.access,
             )
             .await?;
@@ -255,12 +247,8 @@
                 req.local_path.to_string_lossy().to_string(),
                 req.owner.clone(),
                 req.file_id,
-<<<<<<< HEAD
-                req.chunk_size,
-=======
                 req.chunk_size, 
                 req.chunk_method, 
->>>>>>> f3f66501
                 req.access,
             )
             .await?;
@@ -492,19 +480,6 @@
     ) -> BuckyResult<TransGetTaskGroupStateInputResponse> {
         let group = TaskGroupHelper::check_and_fix(&req.common.source.dec, req.group);
 
-<<<<<<< HEAD
-        let task = self
-            .bdt_stack
-            .ndn()
-            .root_task()
-            .download()
-            .sub_task(&group)
-            .ok_or_else(|| {
-                let msg = format!("get task group but not found! group={}", group);
-                error!("{}", msg);
-                BuckyError::new(BuckyErrorCode::NotFound, msg)
-            })?;
-=======
         let task = match req.group_type {
             TransTaskGroupType::Download => self.bdt_stack.ndn().root_task().download().sub_task(&group).map(|task| task.clone_as_task()), 
             TransTaskGroupType::Upload => self.bdt_stack.ndn().root_task().upload().sub_task(&group).map(|task| task.clone_as_task()), 
@@ -513,7 +488,6 @@
             error!("{}", msg);
             BuckyError::new(BuckyErrorCode::NotFound, msg)
         })?;
->>>>>>> f3f66501
 
         let mut resp = TransGetTaskGroupStateInputResponse {
             state: task.state(),
@@ -521,18 +495,11 @@
             speed: None,
             cur_speed: task.cur_speed(),
             history_speed: task.history_speed(),
-<<<<<<< HEAD
-        };
-
-        if let Some(tm) = req.speed_when {
-            resp.speed = Some(task.calc_speed(tm));
-=======
             transfered: task.transfered()
         };
 
         if let Some(tm) = req.speed_when {
             resp.speed = Some(task.cur_speed());
->>>>>>> f3f66501
         }
 
         Ok(resp)
@@ -544,25 +511,6 @@
     ) -> BuckyResult<TransControlTaskGroupInputResponse> {
         let group = TaskGroupHelper::check_and_fix(&req.common.source.dec, req.group);
 
-<<<<<<< HEAD
-        let task = self
-            .bdt_stack
-            .ndn()
-            .root_task()
-            .download()
-            .sub_task(&group)
-            .ok_or_else(|| {
-                let msg = format!("get task group but ot found! group={}", group);
-                error!("{}", msg);
-                BuckyError::new(BuckyErrorCode::NotFound, msg)
-            })?;
-
-        let control_state = match req.action {
-            TransTaskGroupControlAction::Pause => task.pause()?,
-            TransTaskGroupControlAction::Resume => task.resume()?,
-            TransTaskGroupControlAction::Cancel => task.cancel()?,
-        };
-=======
         // use cyfs_bdt::{DownloadTask, UploadTask, NdnTask};
         let task = match req.group_type {
             TransTaskGroupType::Download => self.bdt_stack.ndn().root_task().download().sub_task(&group).map(|task| task.clone_as_task()),
@@ -580,7 +528,6 @@
             TransTaskGroupControlAction::Close => task.close(false).map(|_| task.control_state()), 
             TransTaskGroupControlAction::CloseRecursively => task.close(true).map(|_| task.control_state())
         }?;
->>>>>>> f3f66501
 
         let resp = TransControlTaskGroupInputResponse { control_state };
 

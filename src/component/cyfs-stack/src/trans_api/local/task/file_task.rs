--- conflicted
+++ resolved
@@ -293,11 +293,7 @@
 
             let state = task.state();
             match state {
-<<<<<<< HEAD
-                cyfs_bdt::DownloadTaskState::Downloading => {
-=======
                 cyfs_bdt::NdnTaskState::Downloading => {
->>>>>>> 1c12c499
                     log::info!("downloading speed {}", task.cur_speed());
                     let progress = ((task.downloaded() as f32 / self.file.desc().content().len() as f32) * 100.0) as u64;
                     {

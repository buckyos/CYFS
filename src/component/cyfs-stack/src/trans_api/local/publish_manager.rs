use crate::trans_api::local::FileRecorder;
use crate::util_api::{BuildDirParams, BuildDirTaskStatus, BuildFileParams, BuildFileTaskStatus};
use cyfs_base::*;
use cyfs_debug::Mutex;
use cyfs_lib::*;
use cyfs_task_manager::*;
use cyfs_util::cache::{NamedDataCache, TrackerCache};
use sha2::Digest;
use std::path::Path;
use std::sync::Arc;

#[derive(Clone, ProtobufEncode, ProtobufDecode, ProtobufTransformType)]
#[cyfs_protobuf_type(super::trans_proto::PublishLocalFile)]
pub struct PublishLocalFile {
    local_path: String,
    owner: ObjectId,
    dec_id: ObjectId,
    file: File,
    chunk_size: u32, 
    chunk_method: TransPublishChunkMethod, 
}

impl ProtobufTransform<super::trans_proto::PublishLocalFile> for PublishLocalFile {
    fn transform(
        value: crate::trans_api::local::trans_proto::PublishLocalFile,
    ) -> BuckyResult<Self> {
        Ok(Self {
            local_path: value.local_path,
            owner: ObjectId::clone_from_slice(value.owner.as_slice())?,
            dec_id: ObjectId::clone_from_slice(value.dec_id.as_slice())?,
            file: File::clone_from_slice(value.file.as_slice())?,
            chunk_size: value.chunk_size, 
            chunk_method: value.chunk_method.map(|v| TransPublishChunkMethod::try_from(v as u8)).unwrap_or(Ok(TransPublishChunkMethod::default()))?
        })
    }
}

impl ProtobufTransform<&PublishLocalFile> for super::trans_proto::PublishLocalFile {
    fn transform(value: &PublishLocalFile) -> BuckyResult<Self> {
        Ok(Self {
            local_path: value.local_path.clone(),
            owner: value.owner.as_slice().to_vec(),
            dec_id: value.dec_id.as_slice().to_vec(),
            file: value.file.to_vec()?,
            chunk_size: value.chunk_size, 
            chunk_method: Some(Into::<u8>::into(value.chunk_method) as i32)
        })
    }
}

#[derive(RawEncode, RawDecode)]
pub enum PublishLocalFileTaskStatus {
    Stopped,
    Running,
    Finished,
    Failed(BuckyError),
}

struct PublishLocalFileTask {
    task_store: Option<Arc<dyn TaskStore>>,
    task_id: TaskId,
    ndc: Box<dyn NamedDataCache>,
    tracker: Box<dyn TrackerCache>,
    noc: NamedObjectCacheRef,
    dec_id: ObjectId,
    local_path: String,
    owner: ObjectId,
    file: File,
    chunk_size: u32,
    chunk_method: TransPublishChunkMethod, 
    task_state: Mutex<PublishLocalFileTaskStatus>,
}

impl PublishLocalFileTask {
    pub fn new(
        local_path: String,
        owner: ObjectId,
        file: File,
        chunk_size: u32, 
        chunk_method: TransPublishChunkMethod, 
        ndc: Box<dyn NamedDataCache>,
        tracker: Box<dyn TrackerCache>,
        noc: NamedObjectCacheRef,
        dec_id: ObjectId,
    ) -> Self {
        let mut sha256 = sha2::Sha256::new();
        sha256.input(PUBLISH_TASK_CATEGORY.0.to_be_bytes());
        sha256.input(PUBLISH_LOCAL_FILE_TASK.0.to_be_bytes());
        sha256.input(local_path.as_bytes());
        let task_id = TaskId::from(sha256.result());
        Self {
            task_store: None,
            task_id,
            ndc,
            tracker,
            noc,
            dec_id,
            local_path,
            owner,
            file,
            chunk_size, 
            chunk_method, 
            task_state: Mutex::new(PublishLocalFileTaskStatus::Stopped),
        }
    }
}

#[async_trait::async_trait]
impl Runnable for PublishLocalFileTask {
    fn get_task_id(&self) -> TaskId {
        self.task_id.clone()
    }

    fn get_task_type(&self) -> TaskType {
        PUBLISH_LOCAL_FILE_TASK
    }

    fn get_task_category(&self) -> TaskCategory {
        PUBLISH_TASK_CATEGORY
    }

    fn need_persist(&self) -> bool {
        false
    }
    async fn set_task_store(&mut self, task_store: Arc<dyn TaskStore>) {
        self.task_store = Some(task_store);
    }

    async fn run(&self) -> BuckyResult<()> {
        {
            let mut state = self.task_state.lock().unwrap();
            *state = PublishLocalFileTaskStatus::Running;
        }
        let file_recorder = FileRecorder::new(
            self.ndc.clone(),
            self.tracker.clone(),
            self.noc.clone(),
            self.dec_id.clone(),
        );

        file_recorder
            .record_file_chunk_list(Path::new(self.local_path.as_str()), &self.file, self.chunk_method)
            .await
            .map_err(|e| {
                let mut state = self.task_state.lock().unwrap();
                *state = PublishLocalFileTaskStatus::Failed(e.clone());
                e
            })?;
        file_recorder
            .add_file_to_ndc(&self.file, None)
            .await
            .map_err(|e| {
                let mut state = self.task_state.lock().unwrap();
                *state = PublishLocalFileTaskStatus::Failed(e.clone());
                e
            })?;

        let mut state = self.task_state.lock().unwrap();
        *state = PublishLocalFileTaskStatus::Finished;

        Ok(())
    }

    async fn get_task_detail_status(&self) -> BuckyResult<Vec<u8>> {
        let state = self.task_state.lock().unwrap();
        Ok(state.to_vec()?)
    }
}

struct PublishLocalFileTaskFactory {
    ndc: Box<dyn NamedDataCache>,
    tracker: Box<dyn TrackerCache>,
    noc: NamedObjectCacheRef,
}

impl PublishLocalFileTaskFactory {
    pub(crate) fn new(
        ndc: Box<dyn NamedDataCache>,
        tracker: Box<dyn TrackerCache>,
        noc: NamedObjectCacheRef,
    ) -> Self {
        Self { ndc, tracker, noc }
    }
}

#[async_trait::async_trait]
impl TaskFactory for PublishLocalFileTaskFactory {
    fn get_task_type(&self) -> TaskType {
        PUBLISH_LOCAL_FILE_TASK
    }

    async fn create(&self, params: &[u8]) -> BuckyResult<Box<dyn Task>> {
        let params = PublishLocalFile::clone_from_slice(params)?;

        let runnable = PublishLocalFileTask::new(
            params.local_path,
            params.owner,
            params.file,
            params.chunk_size, 
            params.chunk_method, 
            self.ndc.clone(),
            self.tracker.clone(),
            self.noc.clone(),
            params.dec_id, 
        );
        Ok(Box::new(RunnableTask::new(runnable)))
    }

    async fn restore(
        &self,
        _task_status: TaskStatus,
        params: &[u8],
        _data: &[u8],
    ) -> BuckyResult<Box<dyn Task>> {
        let params = PublishLocalFile::clone_from_slice(params)?;

        let runnable = PublishLocalFileTask::new(
            params.local_path,
            params.owner,
            params.file,
            params.chunk_size, 
            params.chunk_method, 
            self.ndc.clone(),
            self.tracker.clone(),
            self.noc.clone(),
            params.dec_id,
        );
        Ok(Box::new(RunnableTask::new(runnable)))
    }
}

#[derive(Clone, ProtobufEncode, ProtobufDecode, ProtobufTransformType)]
#[cyfs_protobuf_type(super::trans_proto::PublishLocalDir)]
pub struct PublishLocalDir {
    local_path: String,
    root_id: ObjectId,
    dec_id: ObjectId, 
    chunk_method: TransPublishChunkMethod, 
}

impl ProtobufTransform<super::trans_proto::PublishLocalDir> for PublishLocalDir {
    fn transform(
        value: crate::trans_api::local::trans_proto::PublishLocalDir,
    ) -> BuckyResult<Self> {
        Ok(Self {
            local_path: value.local_path,
            root_id: ObjectId::clone_from_slice(value.root_id.as_slice())?,
            dec_id: ObjectId::clone_from_slice(value.dec_id.as_slice())?,
            chunk_method: value.chunk_method.map(|v| TransPublishChunkMethod::try_from(v as u8)).unwrap_or(Ok(TransPublishChunkMethod::default()))?
        })
    }
}

impl ProtobufTransform<&PublishLocalDir> for super::trans_proto::PublishLocalDir {
    fn transform(value: &PublishLocalDir) -> BuckyResult<Self> {
        Ok(Self {
            local_path: value.local_path.clone(),
            root_id: value.root_id.as_slice().to_vec(),
            dec_id: value.dec_id.as_slice().to_vec(),
            chunk_method: Some(Into::<u8>::into(value.chunk_method) as i32)
        })
    }
}


struct PublishLocalDirTask {
    task_store: Option<Arc<dyn TaskStore>>,
    task_id: TaskId,
    ndc: Box<dyn NamedDataCache>,
    tracker: Box<dyn TrackerCache>,
    noc: NamedObjectCacheRef, 
    dec_id: ObjectId,
    local_path: String,
    root_id: ObjectId,
    chunk_method: TransPublishChunkMethod, 
    task_state: Mutex<PublishLocalFileTaskStatus>,
}

impl PublishLocalDirTask {
    pub fn new(
        local_path: String,
        root_id: ObjectId,
        ndc: Box<dyn NamedDataCache>,
        tracker: Box<dyn TrackerCache>,
        noc: NamedObjectCacheRef,
        dec_id: ObjectId, 
        chunk_method: TransPublishChunkMethod, 
    ) -> Self {
        let mut sha256 = sha2::Sha256::new();
        sha256.input(PUBLISH_TASK_CATEGORY.0.to_be_bytes());
        sha256.input(PUBLISH_LOCAL_DIR_TASK.0.to_be_bytes());
        sha256.input(local_path.as_bytes());
        let task_id = TaskId::from(sha256.result());
        Self {
            task_store: None,
            task_id,
            ndc,
            tracker,
            noc,
            dec_id,
            local_path,
            root_id, 
            chunk_method, 
            task_state: Mutex::new(PublishLocalFileTaskStatus::Stopped),
        }
    }

    async fn publish(&self) -> BuckyResult<()> {
        let noc = ObjectMapNOCCacheAdapter::new_noc_cache(self.noc.clone());
        let root_cache = ObjectMapRootMemoryCache::new_default_ref(Some(self.dec_id.clone()), noc);
        let cache = ObjectMapOpEnvMemoryCache::new_ref(root_cache.clone());
        let root = cache.get_object_map(&self.root_id).await?;
        let root_path = Path::new(self.local_path.as_str());

        if root.is_some() {
            let mut it = ObjectMapPathIterator::new(
                root.unwrap(),
                cache,
                ObjectMapPathIteratorOption::new(true, false),
            )
            .await;
            while !it.is_end() {
                let list = it.next(10).await?;
                for item in list.list.iter() {
                    if let ObjectMapContentItem::Map((file_name, object_id)) = &item.value {
                        if object_id.obj_type_code() == ObjectTypeCode::File {
                            let resp = self
                                .noc
                                .get_object(&NamedObjectCacheGetObjectRequest {
                                    source: RequestSourceInfo::new_local_dec(Some(
                                        self.dec_id.clone(),
                                    )),
                                    object_id: object_id.clone(),
                                    last_access_rpath: None,
                                })
                                .await?;
                            if resp.is_some() {
                                let file = File::clone_from_slice(
                                    resp.unwrap().object.object_raw.as_slice(),
                                )?;
                                let file_recorder = FileRecorder::new(
                                    self.ndc.clone(),
                                    self.tracker.clone(),
                                    self.noc.clone(),
                                    self.dec_id.clone(),
                                );

                                let sub_path = Path::new(item.path.as_str());
                                let file_path = root_path
                                    .join(sub_path.strip_prefix("/").unwrap())
                                    .join(file_name);
                                log::info!(
                                    "publish file {}",
                                    file_path.to_string_lossy().to_string()
                                );
                                file_recorder
                                    .record_file_chunk_list(file_path.as_path(), &file, self.chunk_method)
                                    .await?;
                                file_recorder.add_file_to_ndc(&file, None).await?;
                            }
                        }
                    }
                }
            }
        }

        Ok(())
    }
}

#[async_trait::async_trait]
impl Runnable for PublishLocalDirTask {
    fn get_task_id(&self) -> TaskId {
        self.task_id.clone()
    }

    fn get_task_type(&self) -> TaskType {
        PUBLISH_LOCAL_DIR_TASK
    }

    fn get_task_category(&self) -> TaskCategory {
        PUBLISH_TASK_CATEGORY
    }

    fn need_persist(&self) -> bool {
        false
    }

    async fn set_task_store(&mut self, task_store: Arc<dyn TaskStore>) {
        self.task_store = Some(task_store);
    }

    async fn run(&self) -> BuckyResult<()> {
        {
            let mut state = self.task_state.lock().unwrap();
            *state = PublishLocalFileTaskStatus::Running;
        }
        match self.publish().await {
            Ok(_) => {
                let mut state = self.task_state.lock().unwrap();
                *state = PublishLocalFileTaskStatus::Finished;
                Ok(())
            }
            Err(e) => {
                let mut state = self.task_state.lock().unwrap();
                *state = PublishLocalFileTaskStatus::Failed(e.clone());
                Err(e)
            }
        }
    }

    async fn get_task_detail_status(&self) -> BuckyResult<Vec<u8>> {
        let state = self.task_state.lock().unwrap();
        state.to_vec()
    }
}

struct PublishLocalDirTaskFactory {
    ndc: Box<dyn NamedDataCache>,
    tracker: Box<dyn TrackerCache>,
    noc: NamedObjectCacheRef,
}

impl PublishLocalDirTaskFactory {
    pub(crate) fn new(
        ndc: Box<dyn NamedDataCache>,
        tracker: Box<dyn TrackerCache>,
        noc: NamedObjectCacheRef,
    ) -> Self {
        Self { ndc, tracker, noc }
    }
}

#[async_trait::async_trait]
impl TaskFactory for PublishLocalDirTaskFactory {
    fn get_task_type(&self) -> TaskType {
        PUBLISH_LOCAL_DIR_TASK
    }

    async fn create(&self, params: &[u8]) -> BuckyResult<Box<dyn Task>> {
        let params = PublishLocalDir::clone_from_slice(params)?;

        let runnable = PublishLocalDirTask::new(
            params.local_path,
            params.root_id,
            self.ndc.clone(),
            self.tracker.clone(),
            self.noc.clone(),
            params.dec_id, 
            params.chunk_method
        );
        Ok(Box::new(RunnableTask::new(runnable)))
    }

    async fn restore(
        &self,
        _task_status: TaskStatus,
        params: &[u8],
        _data: &[u8],
    ) -> BuckyResult<Box<dyn Task>> {
        let params = PublishLocalDir::clone_from_slice(params)?;

        let runnable = PublishLocalDirTask::new(
            params.local_path,
            params.root_id,
            self.ndc.clone(),
            self.tracker.clone(),
            self.noc.clone(),
            params.dec_id, 
            params.chunk_method
        );
        Ok(Box::new(RunnableTask::new(runnable)))
    }
}

pub struct PublishManager {
    task_manager: Arc<TaskManager>,
    device_id: DeviceId,
}

impl PublishManager {
    pub fn new(
        task_manager: Arc<TaskManager>,
        ndc: Box<dyn NamedDataCache>,
        tracker: Box<dyn TrackerCache>,
        noc: NamedObjectCacheRef,
        device_id: DeviceId,
    ) -> Self {
        task_manager
            .register_task_factory(PublishLocalDirTaskFactory::new(
                ndc.clone(),
                tracker.clone(),
                noc.clone(),
            ))
            .unwrap();
        task_manager
            .register_task_factory(PublishLocalFileTaskFactory::new(ndc, tracker, noc))
            .unwrap();

        let tmp_task_manager = task_manager.clone();
        async_std::task::spawn(async move {
            if let Err(e) = Self::clear_finished_task(tmp_task_manager).await {
                log::error!("clear finished publish task failed.{}", e);
            }
        });

        Self {
            task_manager,
            device_id,
        }
    }

    pub async fn clear_finished_task(task_manager: Arc<TaskManager>) -> BuckyResult<()> {
        let list = task_manager
            .get_tasks_by_category(PUBLISH_TASK_CATEGORY)
            .await?;
        for (task_id, _, task_status, _, _) in list.iter() {
            if *task_status == TaskStatus::Finished {
                task_manager.remove_task_by_task_id(task_id).await?;
            }
        }
        Ok(())
    }

    pub async fn publish_local_file(
        &self,
        source: DeviceId,
        dec_id: ObjectId,
        local_path: String,
        owner: ObjectId,
        file: Option<File>,
<<<<<<< HEAD
        chunk_size: u32, 
        chunk_method: TransPublishChunkMethod, 
=======
        chunk_size: u32,
>>>>>>> b793d75b
        access: Option<AccessString>,
    ) -> BuckyResult<FileId> {
        let file = if file.is_none() {
            let params = BuildFileParams {
                local_path: local_path.clone(),
                owner,
                dec_id: dec_id.clone(),
<<<<<<< HEAD
                chunk_size, 
                chunk_method, 
=======
                chunk_size,
>>>>>>> b793d75b
                access: access.map(|v| v.value()),
            };
            let task_id = self
                .task_manager
                .create_task(dec_id.clone(), source.clone(), BUILD_FILE_TASK, params)
                .await?;
            self.task_manager.start_task(&task_id).await?;
            self.task_manager.check_and_waiting_stop(&task_id).await;
            let detail_status = BuildFileTaskStatus::clone_from_slice(
                self.task_manager
                    .get_task_detail_status(&task_id)
                    .await?
                    .as_slice(),
            )?;
            self.task_manager
                .remove_task(&dec_id, &source, &task_id)
                .await?;

            match detail_status {
                BuildFileTaskStatus::Finished(file) => file,
                BuildFileTaskStatus::Failed(err) => {
                    let msg = format!(
                        "build local file object failed! path={}, chunk_size={}, {}",
                        local_path, chunk_size, err
                    );
                    error!("{}", msg);
                    return Err(BuckyError::new(err.code(), msg));
                }
                BuildFileTaskStatus::Running | BuildFileTaskStatus::Stopped => unreachable!(),
            }
        } else {
            file.unwrap()
        };

        let file_id = file.desc().file_id();
        let params = PublishLocalFile {
            local_path: local_path.clone(),
            owner,
            dec_id: dec_id.clone(),
            file,
            chunk_size, 
            chunk_method
        };

        let task_id = self
            .task_manager
            .create_task(
                dec_id.clone(),
                source.clone(),
                PUBLISH_LOCAL_FILE_TASK,
                params,
            )
            .await?;
        self.task_manager.start_task(&task_id).await?;
        self.task_manager.check_and_waiting_stop(&task_id).await;
        let detail_status = self.task_manager.get_task_detail_status(&task_id).await?;
        self.task_manager
            .remove_task(&dec_id, &source, &task_id)
            .await?;
        let state = PublishLocalFileTaskStatus::clone_from_slice(detail_status.as_slice())?;
        match state {
            PublishLocalFileTaskStatus::Finished => {
                info!(
                    "publish local file success! path={}, chunk_size={}, file={}",
                    local_path, chunk_size, file_id
                );
                Ok(file_id)
            }
            PublishLocalFileTaskStatus::Failed(err) => {
                let msg = format!(
                    "publish local file failed! path={}, chunk_size={}, file={}, {}",
                    local_path, chunk_size, file_id, err
                );
                error!("{}", msg);
                Err(BuckyError::new(err.code(), msg))
            }
            PublishLocalFileTaskStatus::Running | PublishLocalFileTaskStatus::Stopped => {
                unreachable!()
            }
        }
    }

    pub async fn publish_local_dir(
        &self,
        source: DeviceId,
        dec_id: ObjectId,
        local_path: String,
        owner: ObjectId,
        dir: Option<ObjectId>,
<<<<<<< HEAD
        chunk_size: u32, 
        chunk_method: TransPublishChunkMethod, 
=======
        chunk_size: u32,
>>>>>>> b793d75b
        access: Option<AccessString>,
    ) -> BuckyResult<ObjectId> {
        let root_id = if dir.is_none() {
            let params = BuildDirParams {
                local_path: local_path.clone(),
                owner,
                dec_id: dec_id.clone(),
<<<<<<< HEAD
                chunk_size, 
                chunk_method, 
=======
                chunk_size,
>>>>>>> b793d75b
                access: access.map(|v| v.value()),
                device_id: self.device_id.object_id().clone(),
            };

            let task_id = self
                .task_manager
                .create_task(dec_id.clone(), source.clone(), BUILD_DIR_TASK, params)
                .await?;
            self.task_manager.start_task(&task_id).await?;
            self.task_manager.check_and_waiting_stop(&task_id).await;
            let detail_status = BuildDirTaskStatus::clone_from_slice(
                self.task_manager
                    .get_task_detail_status(&task_id)
                    .await?
                    .as_slice(),
            )?;
            self.task_manager
                .remove_task(&dec_id, &source, &task_id)
                .await?;

            match detail_status {
                BuildDirTaskStatus::Finished(object_id) => object_id,
                BuildDirTaskStatus::Failed(err) => {
                    let msg = format!(
                        "build local dir object failed! path={}, chunk_size={}, {}",
                        local_path, chunk_size, err
                    );
                    error!("{}", msg);
                    return Err(BuckyError::new(err.code(), msg));
                }
                BuildDirTaskStatus::Running | BuildDirTaskStatus::Stopped => unreachable!(),
            }
        } else {
            dir.unwrap()
        };

        let params = PublishLocalDir {
            local_path: local_path.clone(),
            root_id: root_id.clone(),
            dec_id: dec_id.clone(), 
            chunk_method, 
        };

        let task_id = self
            .task_manager
            .create_task(
                dec_id.clone(),
                source.clone(),
                PUBLISH_LOCAL_DIR_TASK,
                params,
            )
            .await?;
        self.task_manager.start_task(&task_id).await?;
        self.task_manager.check_and_waiting_stop(&task_id).await;
        let detail_status = self.task_manager.get_task_detail_status(&task_id).await?;
        self.task_manager
            .remove_task(&dec_id, &source, &task_id)
            .await?;

        let state = PublishLocalFileTaskStatus::clone_from_slice(detail_status.as_slice())?;
        match state {
            PublishLocalFileTaskStatus::Finished => {
                info!(
                    "publish local dir success! path={}, chunk_size={}, dir={}",
                    local_path, chunk_size, root_id
                );
                Ok(root_id)
            }
            PublishLocalFileTaskStatus::Failed(err) => {
                let msg = format!(
                    "publish local dir failed! path={}, chunk_size={}, dir={}, {}",
                    local_path, chunk_size, root_id, err
                );
                error!("{}", msg);
                Err(BuckyError::new(err.code(), msg))
            }
            PublishLocalFileTaskStatus::Running | PublishLocalFileTaskStatus::Stopped => {
                unreachable!()
            }
        }
    }
}<|MERGE_RESOLUTION|>--- conflicted
+++ resolved
@@ -529,12 +529,8 @@
         local_path: String,
         owner: ObjectId,
         file: Option<File>,
-<<<<<<< HEAD
         chunk_size: u32, 
         chunk_method: TransPublishChunkMethod, 
-=======
-        chunk_size: u32,
->>>>>>> b793d75b
         access: Option<AccessString>,
     ) -> BuckyResult<FileId> {
         let file = if file.is_none() {
@@ -542,12 +538,8 @@
                 local_path: local_path.clone(),
                 owner,
                 dec_id: dec_id.clone(),
-<<<<<<< HEAD
                 chunk_size, 
                 chunk_method, 
-=======
-                chunk_size,
->>>>>>> b793d75b
                 access: access.map(|v| v.value()),
             };
             let task_id = self
@@ -637,12 +629,8 @@
         local_path: String,
         owner: ObjectId,
         dir: Option<ObjectId>,
-<<<<<<< HEAD
         chunk_size: u32, 
         chunk_method: TransPublishChunkMethod, 
-=======
-        chunk_size: u32,
->>>>>>> b793d75b
         access: Option<AccessString>,
     ) -> BuckyResult<ObjectId> {
         let root_id = if dir.is_none() {
@@ -650,12 +638,8 @@
                 local_path: local_path.clone(),
                 owner,
                 dec_id: dec_id.clone(),
-<<<<<<< HEAD
                 chunk_size, 
                 chunk_method, 
-=======
-                chunk_size,
->>>>>>> b793d75b
                 access: access.map(|v| v.value()),
                 device_id: self.device_id.object_id().clone(),
             };

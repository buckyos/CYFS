use super::processor::*;
use cyfs_base::*;
use cyfs_lib::*;

use std::sync::Arc;

// 实现从input到output的转换
pub(crate) struct UtilInputTransformer {
    processor: UtilOutputProcessorRef,
}

impl UtilInputTransformer {
    pub fn new(processor: UtilOutputProcessorRef) -> UtilInputProcessorRef {
        let ret = Self { processor };
        Arc::new(Box::new(ret))
    }

    fn convert_common(common: UtilInputRequestCommon) -> UtilOutputRequestCommon {
        UtilOutputRequestCommon {
            // 请求路径，可为空
            req_path: common.req_path,

            // 来源DEC
            dec_id: common.source.get_opt_dec().cloned(),

            // 用以处理默认行为
            target: common.target,

            flags: common.flags,
        }
    }

    async fn get_device(
        &self,
        req: UtilGetDeviceInputRequest,
    ) -> BuckyResult<UtilGetDeviceInputResponse> {
        let out_req = UtilGetDeviceOutputRequest {
            common: Self::convert_common(req.common),
        };

        let out_resp = self.processor.get_device(out_req).await?;

        let resp = UtilGetDeviceInputResponse {
            device_id: out_resp.device_id,
            device: out_resp.device,
        };

        Ok(resp)
    }

    async fn get_zone(
        &self,
        req: UtilGetZoneInputRequest,
    ) -> BuckyResult<UtilGetZoneInputResponse> {
        let out_req = UtilGetZoneOutputRequest {
            common: Self::convert_common(req.common),
            object_id: req.object_id,
            object_raw: req.object_raw,
        };

        let out_resp = self.processor.get_zone(out_req).await?;

        let resp = UtilGetZoneInputResponse {
            zone_id: out_resp.zone_id,
            zone: out_resp.zone,
            device_id: out_resp.device_id,
        };

        Ok(resp)
    }

    async fn resolve_ood(
        &self,
        req: UtilResolveOODInputRequest,
    ) -> BuckyResult<UtilResolveOODInputResponse> {
        let out_req = UtilResolveOODOutputRequest {
            common: Self::convert_common(req.common),
            owner_id: req.owner_id,
            object_id: req.object_id,
        };

        let out_resp = self.processor.resolve_ood(out_req).await?;

        let resp = UtilResolveOODInputResponse {
            device_list: out_resp.device_list,
        };

        Ok(resp)
    }

    async fn get_ood_status(
        &self,
        req: UtilGetOODStatusInputRequest,
    ) -> BuckyResult<UtilGetOODStatusInputResponse> {
        let out_req = UtilGetOODStatusOutputRequest {
            common: Self::convert_common(req.common),
        };

        let out_resp = self.processor.get_ood_status(out_req).await?;

        let resp = UtilGetOODStatusInputResponse {
            status: out_resp.status,
        };

        Ok(resp)
    }

    async fn get_noc_info(
        &self,
        req: UtilGetNOCInfoInputRequest,
    ) -> BuckyResult<UtilGetNOCInfoInputResponse> {
        let out_req = UtilGetNOCInfoOutputRequest {
            common: Self::convert_common(req.common),
        };

        let out_resp = self.processor.get_noc_info(out_req).await?;

        let resp = UtilGetNOCInfoInputResponse {
            stat: out_resp.stat,
        };

        Ok(resp)
    }

    async fn get_network_access_info(
        &self,
        req: UtilGetNetworkAccessInfoInputRequest,
    ) -> BuckyResult<UtilGetNetworkAccessInfoInputResponse> {
        let out_req = UtilGetNetworkAccessInfoOutputRequest {
            common: Self::convert_common(req.common),
        };

        let out_resp = self.processor.get_network_access_info(out_req).await?;

        let resp = UtilGetNetworkAccessInfoInputResponse {
            info: out_resp.info,
        };

        Ok(resp)
    }

    async fn get_device_static_info(
        &self,
        req: UtilGetDeviceStaticInfoInputRequest,
    ) -> BuckyResult<UtilGetDeviceStaticInfoInputResponse> {
        let out_req = UtilGetDeviceStaticInfoOutputRequest {
            common: Self::convert_common(req.common),
        };

        let out_resp = self.processor.get_device_static_info(out_req).await?;

        let resp = UtilGetDeviceStaticInfoInputResponse {
            info: out_resp.info,
        };

        Ok(resp)
    }

    async fn get_system_info(
        &self,
        req: UtilGetSystemInfoInputRequest,
    ) -> BuckyResult<UtilGetSystemInfoInputResponse> {
        let out_req = UtilGetSystemInfoOutputRequest {
            common: Self::convert_common(req.common),
        };

        let out_resp = self.processor.get_system_info(out_req).await?;

        let resp = UtilGetSystemInfoInputResponse {
            info: out_resp.info,
        };

        Ok(resp)
    }

    async fn get_version_info(
        &self,
        req: UtilGetVersionInfoInputRequest,
    ) -> BuckyResult<UtilGetVersionInfoInputResponse> {
        let out_req = UtilGetVersionInfoOutputRequest {
            common: Self::convert_common(req.common),
        };

        let out_resp = self.processor.get_version_info(out_req).await?;

        let resp = UtilGetVersionInfoInputResponse {
            info: out_resp.info,
        };

        Ok(resp)
    }

    async fn build_file_object(
        &self,
        req: UtilBuildFileInputRequest,
    ) -> BuckyResult<UtilBuildFileInputResponse> {
        let out_req = UtilBuildFileOutputRequest {
            common: Self::convert_common(req.common),
            local_path: req.local_path,
            owner: req.owner,
<<<<<<< HEAD
            chunk_size: req.chunk_size,
=======
            chunk_size: req.chunk_size, 
            chunk_method: req.chunk_method, 
>>>>>>> f3f66501
            access: req.access,
        };

        let out_resp = self.processor.build_file_object(out_req).await?;
        Ok(out_resp)
    }

    async fn build_dir_from_object_map(
        &self,
        req: UtilBuildDirFromObjectMapInputRequest,
    ) -> BuckyResult<UtilBuildDirFromObjectMapInputResponse> {
        let out_req = UtilBuildDirFromObjectMapOutputRequest {
            common: Self::convert_common(req.common),
            object_map_id: req.object_map_id,
            dir_type: req.dir_type,
        };

        let out_resp = self.processor.build_dir_from_object_map(out_req).await?;
        Ok(out_resp)
    }
}

#[async_trait::async_trait]
impl UtilInputProcessor for UtilInputTransformer {
    async fn get_device(
        &self,
        req: UtilGetDeviceInputRequest,
    ) -> BuckyResult<UtilGetDeviceInputResponse> {
        UtilInputTransformer::get_device(&self, req).await
    }

    async fn get_zone(
        &self,
        req: UtilGetZoneInputRequest,
    ) -> BuckyResult<UtilGetZoneInputResponse> {
        UtilInputTransformer::get_zone(&self, req).await
    }

    async fn resolve_ood(
        &self,
        req: UtilResolveOODInputRequest,
    ) -> BuckyResult<UtilResolveOODInputResponse> {
        UtilInputTransformer::resolve_ood(&self, req).await
    }

    async fn get_ood_status(
        &self,
        req: UtilGetOODStatusInputRequest,
    ) -> BuckyResult<UtilGetOODStatusInputResponse> {
        UtilInputTransformer::get_ood_status(&self, req).await
    }

    async fn get_noc_info(
        &self,
        req: UtilGetNOCInfoInputRequest,
    ) -> BuckyResult<UtilGetNOCInfoInputResponse> {
        UtilInputTransformer::get_noc_info(&self, req).await
    }

    async fn get_network_access_info(
        &self,
        req: UtilGetNetworkAccessInfoInputRequest,
    ) -> BuckyResult<UtilGetNetworkAccessInfoInputResponse> {
        UtilInputTransformer::get_network_access_info(&self, req).await
    }

    async fn get_device_static_info(
        &self,
        req: UtilGetDeviceStaticInfoInputRequest,
    ) -> BuckyResult<UtilGetDeviceStaticInfoInputResponse> {
        UtilInputTransformer::get_device_static_info(&self, req).await
    }

    async fn get_system_info(
        &self,
        req: UtilGetSystemInfoInputRequest,
    ) -> BuckyResult<UtilGetSystemInfoInputResponse> {
        UtilInputTransformer::get_system_info(&self, req).await
    }

    async fn get_version_info(
        &self,
        req: UtilGetVersionInfoInputRequest,
    ) -> BuckyResult<UtilGetVersionInfoInputResponse> {
        UtilInputTransformer::get_version_info(&self, req).await
    }

    async fn build_file_object(
        &self,
        req: UtilBuildFileInputRequest,
    ) -> BuckyResult<UtilBuildFileInputResponse> {
        UtilInputTransformer::build_file_object(&self, req).await
    }

    async fn build_dir_from_object_map(
        &self,
        req: UtilBuildDirFromObjectMapInputRequest,
    ) -> BuckyResult<UtilBuildDirFromObjectMapInputResponse> {
        UtilInputTransformer::build_dir_from_object_map(&self, req).await
    }
}

pub(crate) struct UtilOutputTransformer {
    processor: UtilInputProcessorRef,
    source: RequestSourceInfo,
}

impl UtilOutputTransformer {
    pub fn new(
        processor: UtilInputProcessorRef,
        source: RequestSourceInfo,
    ) -> UtilOutputProcessorRef {
        let ret = Self { processor, source };
        Arc::new(Box::new(ret))
    }

    fn convert_common(&self, common: UtilOutputRequestCommon) -> UtilInputRequestCommon {
        let mut source = self.source.clone();
        if let Some(dec_id) = common.dec_id {
            source.set_dec(dec_id);
        }

        UtilInputRequestCommon {
            // 请求路径，可为空
            req_path: common.req_path,

            // 用以处理默认行为
            target: common.target,

            flags: common.flags,

            source,
        }
    }
}

#[async_trait::async_trait]
impl UtilOutputProcessor for UtilOutputTransformer {
    async fn get_device(
        &self,
        req: UtilGetDeviceOutputRequest,
    ) -> BuckyResult<UtilGetDeviceOutputResponse> {
        let in_req = UtilGetDeviceInputRequest {
            common: self.convert_common(req.common),
        };

        let resp = self.processor.get_device(in_req).await?;

        Ok(resp)
    }

    async fn get_zone(
        &self,
        req: UtilGetZoneOutputRequest,
    ) -> BuckyResult<UtilGetZoneOutputResponse> {
        let in_req = UtilGetZoneInputRequest {
            common: self.convert_common(req.common),
            object_id: req.object_id,
            object_raw: req.object_raw,
        };

        let resp = self.processor.get_zone(in_req).await?;

        Ok(resp)
    }

    async fn resolve_ood(
        &self,
        req: UtilResolveOODOutputRequest,
    ) -> BuckyResult<UtilResolveOODOutputResponse> {
        let in_req = UtilResolveOODInputRequest {
            common: self.convert_common(req.common),
            object_id: req.object_id,
            owner_id: req.owner_id,
        };

        let resp = self.processor.resolve_ood(in_req).await?;

        Ok(resp)
    }

    async fn get_ood_status(
        &self,
        req: UtilGetOODStatusOutputRequest,
    ) -> BuckyResult<UtilGetOODStatusOutputResponse> {
        let in_req = UtilGetOODStatusInputRequest {
            common: self.convert_common(req.common),
        };

        let resp = self.processor.get_ood_status(in_req).await?;

        Ok(resp)
    }

    async fn get_noc_info(
        &self,
        req: UtilGetNOCInfoOutputRequest,
    ) -> BuckyResult<UtilGetNOCInfoOutputResponse> {
        let in_req = UtilGetNOCInfoInputRequest {
            common: self.convert_common(req.common),
        };

        let resp = self.processor.get_noc_info(in_req).await?;

        Ok(resp)
    }

    async fn get_network_access_info(
        &self,
        req: UtilGetNetworkAccessInfoOutputRequest,
    ) -> BuckyResult<UtilGetNetworkAccessInfoOutputResponse> {
        let in_req = UtilGetNetworkAccessInfoInputRequest {
            common: self.convert_common(req.common),
        };

        let resp = self.processor.get_network_access_info(in_req).await?;

        Ok(resp)
    }

    async fn get_device_static_info(
        &self,
        req: UtilGetDeviceStaticInfoOutputRequest,
    ) -> BuckyResult<UtilGetDeviceStaticInfoOutputResponse> {
        let in_req = UtilGetDeviceStaticInfoInputRequest {
            common: self.convert_common(req.common),
        };

        let resp = self.processor.get_device_static_info(in_req).await?;

        Ok(resp)
    }

    async fn get_system_info(
        &self,
        req: UtilGetSystemInfoOutputRequest,
    ) -> BuckyResult<UtilGetSystemInfoOutputResponse> {
        let in_req = UtilGetSystemInfoInputRequest {
            common: self.convert_common(req.common),
        };

        let resp = self.processor.get_system_info(in_req).await?;

        Ok(resp)
    }

    async fn get_version_info(
        &self,
        req: UtilGetVersionInfoOutputRequest,
    ) -> BuckyResult<UtilGetVersionInfoOutputResponse> {
        let in_req = UtilGetVersionInfoInputRequest {
            common: self.convert_common(req.common),
        };

        let resp = self.processor.get_version_info(in_req).await?;

        Ok(resp)
    }

    async fn build_file_object(
        &self,
        req: UtilBuildFileOutputRequest,
    ) -> BuckyResult<UtilBuildFileOutputResponse> {
        let in_req = UtilBuildFileInputRequest {
            common: self.convert_common(req.common),
            local_path: req.local_path,
            owner: req.owner,
<<<<<<< HEAD
            chunk_size: req.chunk_size,
=======
            chunk_size: req.chunk_size, 
            chunk_method: req.chunk_method, 
>>>>>>> f3f66501
            access: req.access,
        };

        let resp = self.processor.build_file_object(in_req).await?;
        Ok(resp)
    }

    async fn build_dir_from_object_map(
        &self,
        req: UtilBuildDirFromObjectMapOutputRequest,
    ) -> BuckyResult<UtilBuildDirFromObjectMapOutputResponse> {
        let in_req = UtilBuildDirFromObjectMapInputRequest {
            common: self.convert_common(req.common),
            object_map_id: req.object_map_id,
            dir_type: req.dir_type,
        };
        let resp = self.processor.build_dir_from_object_map(in_req).await?;
        Ok(resp)
    }
}<|MERGE_RESOLUTION|>--- conflicted
+++ resolved
@@ -198,12 +198,8 @@
             common: Self::convert_common(req.common),
             local_path: req.local_path,
             owner: req.owner,
-<<<<<<< HEAD
-            chunk_size: req.chunk_size,
-=======
             chunk_size: req.chunk_size, 
             chunk_method: req.chunk_method, 
->>>>>>> f3f66501
             access: req.access,
         };
 
@@ -471,12 +467,8 @@
             common: self.convert_common(req.common),
             local_path: req.local_path,
             owner: req.owner,
-<<<<<<< HEAD
-            chunk_size: req.chunk_size,
-=======
             chunk_size: req.chunk_size, 
             chunk_method: req.chunk_method, 
->>>>>>> f3f66501
             access: req.access,
         };
 

[package]
name = "cyfs-stack"
version = "0.5.2"
authors = ["liyaxing <liyaxing@buckyos.com>"]
edition = "2021"
license = "BSD-2-Clause"
description = "Rust cyfs-stack package"
build = "build.rs"

# See more keys and their definitions at https://doc.rust-lang.org/cargo/reference/manifest.html


[dependencies]
cyfs-bdt = { path = "../../component/cyfs-bdt" }
cyfs-bdt-ext = { path = "../../component/cyfs-bdt-ext" }
cyfs-base = { path = "../../component/cyfs-base" }
cyfs-core = { path = "../../component/cyfs-core" }
cyfs-debug = { path = "../../component/cyfs-debug" }
cyfs-lib = { path = "../../component/cyfs-lib" }
cyfs-chunk-lib = { path = "../../component/cyfs-chunk-lib" }
cyfs-noc = { path = "../../component/cyfs-noc" }
cyfs-ndc = { path = "../../component/cyfs-ndc" }
cyfs-tracker-cache = { path = "../../component/cyfs-tracker-cache" }
cyfs-task-manager = { path = "../../component/cyfs-task-manager" }
cyfs-chunk-cache = { path = "../../component/cyfs-chunk-cache" }
cyfs-util = { path = "../cyfs-util" }
cyfs-meta-lib = { path = "../cyfs-meta-lib" }
<<<<<<< HEAD
cyfs-perf-client = { path = "../cyfs-perf/cyfs-perf-client" }
=======
cyfs-backup-lib = { path = "../cyfs-backup-lib" }
>>>>>>> b44933d9
#dsg-client = { path = "../dsg/dsg-client" }
log = "0.4"
serde = "1.0"
async-h1 = "2.3.3"
http-types = "2.12"
tide = "0.16"
serde_json = "1.0"
async-trait = "0.1.53"
hex = "0.4"
async-std = { version = "1.11", features = ["unstable", "attributes"] }
futures = "0.3"
int-enum = "0.4"
sha2 = "0.8"
once_cell = "1.12"
zip = "0.6"
byteorder = "1.3.4"
toml = { version = "0.5", features = ["preserve_order"] }
globset = "0.4.8"
lru_time_cache = "0.11"
percent-encoding = "2.1"
num_cpus = "1.13.1"
crossbeam = "0.8"
semver = "1.0"
prost = "0.11.2"

[target.'cfg(all(target_os="windows", target_env = "gnu"))'.dependencies]
sqlx = { version = "0.5.11", features = [
    "runtime-async-std-native-tls",
    "any",
    "sqlite",
    "mysql",
] }

[target.'cfg(any(not(target_os="windows"), not(target_env = "gnu")))'.dependencies]
sqlx = { version = "0.5.11", features = [
    "runtime-async-std-rustls",
    "any",
    "sqlite",
    "mysql",
] }

[dev-dependencies]
rand = "0.8.4"

[build-dependencies]
prost-build = "0.11.2"
protoc-bin-vendored = "3.0.0"<|MERGE_RESOLUTION|>--- conflicted
+++ resolved
@@ -25,12 +25,7 @@
 cyfs-chunk-cache = { path = "../../component/cyfs-chunk-cache" }
 cyfs-util = { path = "../cyfs-util" }
 cyfs-meta-lib = { path = "../cyfs-meta-lib" }
-<<<<<<< HEAD
 cyfs-perf-client = { path = "../cyfs-perf/cyfs-perf-client" }
-=======
-cyfs-backup-lib = { path = "../cyfs-backup-lib" }
->>>>>>> b44933d9
-#dsg-client = { path = "../dsg/dsg-client" }
 log = "0.4"
 serde = "1.0"
 async-h1 = "2.3.3"

use std::fs::{create_dir_all};
use std::hash::Hasher;
use std::path::{Path, PathBuf};
use std::sync::{Arc, RwLock};
use std::u64;
use cyfs_base::*;
use sysinfo::{DiskExt, RefreshKind, SystemExt};
use crate::{Chunk, ChunkCache, ChunkMut, MMapChunk, MMapChunkMut, MemChunk, ChunkType};
use num_traits::float::Float;
use futures_lite::AsyncWriteExt;
use num_traits::abs;
use scan_dir::ScanDir;
use cyfs_chunk_lib::{ChunkMeta, ChunkRead};
use cyfs_debug::Mutex;

#[derive(Clone, RawEncode, RawDecode)]
pub(crate) struct LocalChunkCacheMetaRecord {
    pub prev_hash: Option<HashValue>,
    pub list: Vec<(String, u32)>,
}

impl LocalChunkCacheMetaRecord {
    pub fn new(prev_hash: Option<HashValue>, list: Vec<(String, u32)>) -> Self {
        Self { prev_hash, list }
    }

    pub fn hash(&self) -> HashValue {
        hash_data(self.to_vec().unwrap().as_slice())
    }

    pub fn is_same(&self, disk_cache_list: &Vec<(String, u32)>) -> bool {
        if self.list.len() != disk_cache_list.len() {
            false
        } else {
            for (last_item_path, last_item_weight) in self.list.iter() {
                let mut find = false;
                for (new_item_path, new_item_weight) in disk_cache_list.iter() {
                    if new_item_path == last_item_path && *new_item_weight == *last_item_weight {
                        find = true;
                        break;
                    }
                }

                if !find {
                    return false;
                }
            }
            true
        }
    }

    pub fn get_weight(&self, path: &str) -> Option<u32> {
        for (item, weight) in self.list.iter() {
            if path == item.as_str() {
                return Some(*weight)
            }
        }
        None
    }
}

#[derive(Clone, RawEncode, RawDecode)]
pub(crate) struct LocalChunkCacheMeta {
    list: Vec<LocalChunkCacheMetaRecord>,
}

impl LocalChunkCacheMeta {
    pub fn new() -> Self {
        Self { list: vec![] }
    }

    pub fn add_update_record(&mut self, disk_cache_list: Vec<(String, u32)>) {
        let record = match self.list.last() {
            Some(last) => {
                LocalChunkCacheMetaRecord::new(Some(last.hash()), disk_cache_list)
            },
            None => {
                LocalChunkCacheMetaRecord::new(None, disk_cache_list)
            }
        };
        self.list.push(record);
    }

    pub fn last_hash(&self) -> Option<HashValue> {
        match self.list.last() {
            Some(last) => {
                last.prev_hash.clone()
            },
            None => None
        }
    }

    pub fn is_latest(&self, disk_cache_list: &Vec<(String, u32)>) -> bool {
        match self.list.last() {
            Some(last) => {
                last.is_same(disk_cache_list)
            },
            None => false
        }
    }

    pub fn get_latest_weight(&self, path: &str) -> Option<u32> {
        match self.list.last() {
            Some(last) => {
                last.get_weight(path)
            },
            None => None
        }
    }

    pub fn record_count(&self) -> usize {
        self.list.len()
    }

    pub fn get_latest_record(&self) -> Option<LocalChunkCacheMetaRecord> {
        match self.list.last() {
            Some(last) => {
                Some(last.clone())
            },
            None => None
        }
    }

    pub fn get_record(&self, index: usize) -> Option<&LocalChunkCacheMetaRecord> {
        self.list.get(index)
    }
}

pub(crate) fn get_cache_path_list() -> Vec<(PathBuf, u64)> {
    let system = sysinfo::System::new_with_specifics(RefreshKind::new().with_disks_list());
    let disk_list = system.disks();
    let mut cache_list = Vec::new();
    for disk in disk_list {
        let path = disk.mount_point().join("cyfs").join("chunk_cache");
        if !path.exists() {
            let _ = create_dir_all(path.as_path());
        }

        cache_list.push((path, disk.available_space()));
    }
    cache_list
}

pub(crate) fn get_disk_info_of_path(path: &Path) -> (u64, u64){
    let system = sysinfo::System::new_with_specifics(RefreshKind::new().with_disks_list());
    let dist_list = system.disks();
    let mut total = 0;
    let mut available = 0;
    let mut max_match_path = PathBuf::new();
    for disk in dist_list {
        let disk_mount = disk.mount_point().to_path_buf();
        if path.starts_with(disk_mount.as_path()) && max_match_path.to_string_lossy().to_string().len() < disk_mount.to_string_lossy().to_string().len() {
            max_match_path = disk_mount;
            total = disk.total_space();
            available = disk.available_space();
        }
    }
    (total, available)
}

pub(crate) async fn get_path_size(path: PathBuf) -> BuckyResult<u64> {
    async_std::task::spawn_blocking(move || {
        ScanDir::files().skip_dirs(true).walk(path.as_path(), |it| {
            let mut sum = 0;
            for (entry, _) in it {
                match entry.metadata() {
                    Ok(meta) => sum += meta.len(),
                    Err(_) => {}
                }
            }
            sum
        }).map_err(|_e| {
            let msg = format!("scan path {} err", path.to_string_lossy().to_string());
            log::error!("{}", msg.as_str());
            BuckyError::new(BuckyErrorCode::Failed, msg)
        })
    }).await
}

pub(crate) trait DiskScanner: Send + Sync {
    fn get_cache_path_list(&self) -> Vec<(PathBuf, u64)>;
}

pub(crate) struct DefaultDiskScanner;

impl DiskScanner for DefaultDiskScanner {
    fn get_cache_path_list(&self) -> Vec<(PathBuf, u64)> {
        get_cache_path_list()
    }
}

pub(crate) struct LocalChunkCache<CACHE: TSingleDiskChunkCache + ChunkCache, SCANNER: DiskScanner> {
    disk_cache_list: RwLock<Vec<(Arc<CACHE>, u32)>>,
    cache_meta: Mutex<LocalChunkCacheMeta>,
    scanner: SCANNER,
    isolate: String,
}

impl <CACHE: TSingleDiskChunkCache + ChunkCache, SCANNER: DiskScanner> LocalChunkCache<CACHE, SCANNER> {
    pub async fn new(isolate: &str, scanner: SCANNER) -> BuckyResult<Self> {
        let obj = Self {
            disk_cache_list: RwLock::new(Vec::new()),
            cache_meta: Mutex::new(LocalChunkCacheMeta::new()),
            scanner,
            isolate: if isolate.is_empty() { "default".to_string() } else { isolate.to_string() }
        };
        obj.refresh_cache().await?;
        Ok(obj)
    }

    fn get_cache(&self, path: &Path) -> Option<Arc<CACHE>> {
        let cache_list = self.disk_cache_list.read().unwrap();
        for (cache, _) in cache_list.iter() {
            if cache.get_cache_path() == path {
                return Some(cache.clone());
            }
        }
        None
    }

    pub async fn refresh_cache(&self) -> BuckyResult<()> {
        let mut disk_cache_list = Vec::new();
        let mut latest_meta = None;
        let mut max_record_count = -1;
        // 遍历磁盘列表
        let cache_list = self.scanner.get_cache_path_list();
        for (path, space) in cache_list.iter() {
            log::info!("read cache path {} {}", path.to_string_lossy().to_string(), *space);
            let path = path.as_path().join(self.isolate.as_str());
            if !path.exists() {
                let _ = create_dir_all(path.as_path());
            }
            let cache = match self.get_cache(path.as_path()) {
                Some(cache) => {
                    cache
                },
                None => {
                    Arc::new(CACHE::new(path.to_path_buf()))
                }
            };
            let cache_meta = cache.get_local_cache_meta()?;
            let weight = (space/1024/1024/1024) as u32;

            // 获取最新的cache元数据列表
            if cache_meta.record_count() as i32 > max_record_count {
                max_record_count = cache_meta.record_count() as i32;
                latest_meta = Some(cache_meta.clone());
            }
            if weight > 1 {
                disk_cache_list.push((cache, weight));
            }
        }

        if let Some(mut global_last_record) = latest_meta {
            let mut meta_list = Vec::new();
            for (cache, weight) in disk_cache_list.iter_mut() {
                let path_str = cache.get_cache_path().to_string_lossy().to_string();
                if let Some(latest_weight) = global_last_record.get_latest_weight(path_str.as_str()) {
                    //如果当前空间大于上次记录空间，表示该区域已经扩容
                    if *weight > latest_weight {
                        let path_size = (get_path_size(cache.get_cache_path().to_path_buf()).await?/1024/1024/1024) as u32;
                        //如果新扩容区域小于上次记录空间的20%或扩容空间小于50G，则保持全新不变
                        if ((*weight + path_size - latest_weight) as f32 / (latest_weight as f32) < 0.2 ) || (*weight + path_size - latest_weight < 50) {
                            *weight = latest_weight;
                        } else {
                            *weight = *weight + path_size;
                        }
                        //如果当前空间大于10G或当前空间大小大于上次记录空间的10%则保持权重不变
                    } else if *weight > 10 || *weight as f32 / (latest_weight as f32) > 0.1 {
                        *weight = latest_weight;
                    } else {
                        let path_size = (get_path_size(cache.get_cache_path().to_path_buf()).await?/1024/1024/1024) as u32;

                        //如果理论剩余空间和真实剩余空间的比例小于15%或理论剩余空间和真实剩余空间的差值小于5G，则保持权重不变
                        if abs(1f32 - (latest_weight - path_size) as f32 / (*weight as f32)) < 0.15 || abs(latest_weight as i64 - path_size as i64 - *weight as i64) < 5 {
                            *weight = latest_weight;
                        } else {
                            *weight = path_size + *weight;
                        }
                    }
                }

                log::info!("cache path {} weight {}", path_str.as_str(), *weight);
                meta_list.push((path_str, *weight));
            }

            if !global_last_record.is_latest(&meta_list) {
                global_last_record.add_update_record(meta_list);
                log::info!("chunk cache change.item count {}", global_last_record.record_count());

                for (cache, _) in disk_cache_list.iter_mut() {
                    cache.set_local_cache_meta(&global_last_record)?;
                }
            }
            *self.cache_meta.lock().unwrap() = global_last_record;
        }

        let mut cur_cache_list = self.disk_cache_list.write().unwrap();
        *cur_cache_list = disk_cache_list;

        Ok(())
    }

    fn hash(chunk_id: &ChunkId, cache_id: &HashValue) -> u64 {
        let mut hasher = std::collections::hash_map::DefaultHasher::new();
        hasher.write(chunk_id.as_slice());
        hasher.write(cache_id.as_slice());
        hasher.finish()
    }

    fn alloc_disk_cache(&self, chunk_id: &ChunkId) -> BuckyResult<Arc<CACHE>> {
        let mut max = f64::MIN;
        let mut cache = None;
        let disk_cache_list = self.disk_cache_list.read().unwrap();
        if disk_cache_list.len() == 1 {
            return Ok(disk_cache_list.get(0).as_ref().unwrap().0.clone());
        }
        for (disk_cache, weight) in disk_cache_list.iter() {
            let hash = Self::hash(chunk_id, disk_cache.get_cache_id());
            let v = (hash as f64/u64::MAX as f64).ln() / (*weight as f64);
            if v > max {
                max = v;
                cache = Some(disk_cache);
            }
        }
        if cache.is_some() {
            Ok(cache.unwrap().clone())
        } else {
            let msg = format!("alloc chunk disk cache failed! chunk={}", chunk_id);
            log::error!("{}", msg);
            Err(BuckyError::new(BuckyErrorCode::NotFound, msg))
        }
    }

    fn get_disk_cache(&self, chunk_id: &ChunkId) -> BuckyResult<Arc<CACHE>> {
        let mut max = f64::min_value();
        let mut cache = None;
        let disk_cache_list = self.disk_cache_list.read().unwrap();
        if disk_cache_list.len() == 1 {
            return Ok(disk_cache_list.get(0).as_ref().unwrap().0.clone());
        }
        for (disk_cache, weight) in disk_cache_list.iter() {
            let hash = Self::hash(chunk_id, disk_cache.get_cache_id());
            let v = (hash as f64/u64::MAX as f64).ln() / (*weight as f64);
            if v > max {
                max = v;
                cache = Some(disk_cache);
            }
        }
        if cache.is_some() {
            let cache = cache.unwrap().clone();
            Ok(cache)
        } else {
            let msg = format!("get chunk disk cache but not found! chunk={}", chunk_id);
            log::error!("{}", msg);
            Err(BuckyError::new(BuckyErrorCode::NotFound, msg))
        }
    }

    async fn find_chunk_from_prev_async(&self, chunk_id: &ChunkId, cache: &Arc<CACHE>) -> BuckyResult<()> {
        let cache_meta = self.cache_meta.lock().unwrap().clone();
        let mut index = cache_meta.record_count() as i64 - 2;
        while index >= 0 {
            let record = cache_meta.get_record(index as usize).unwrap();
            let mut max = f64::min_value();
            let mut max_cache = None;
            for (cache_path, weight) in record.list.iter() {
                let tmp_cache = Arc::new(CACHE::new(PathBuf::from(cache_path.to_string())));
                let hash = Self::hash(chunk_id, tmp_cache.get_cache_id());
                let v = (hash as f64/u64::MAX as f64).ln() / (*weight as f64);
                if v > max {
                    max = v;
                    max_cache = Some(tmp_cache);
                }
            }
            if max_cache.is_some() {
                let tmp_cache = max_cache.unwrap();
                if let Ok(chunk) = tmp_cache.get_chunk(chunk_id, ChunkType::MMapChunk).await {
                    cache.put_chunk(chunk_id, chunk).await?;
                    tmp_cache.delete_chunk(chunk_id).await?;
                    return Ok(())
                }
            }
            index -= 1;
        }
        return Err(BuckyError::new(BuckyErrorCode::NotFound, "not find chunk"));
    }

    async fn find_chunk_cache_from_prev(&self, chunk_id: &ChunkId) -> BuckyResult<Arc<CACHE>> {
        let cache_meta = self.cache_meta.lock().unwrap().clone();
        let mut index = cache_meta.record_count() as i64 - 2;
        while index >= 0 {
            let record = cache_meta.get_record(index as usize).unwrap();
            let mut max = f64::min_value();
            let mut max_cache = None;
            for (cache_path, weight) in record.list.iter() {
                let tmp_cache = Arc::new(CACHE::new(PathBuf::from(cache_path.to_string())));
                let hash = Self::hash(chunk_id, tmp_cache.get_cache_id());
                let v = (hash as f64/u64::MAX as f64).ln() / (*weight as f64);
                if v > max {
                    max = v;
                    max_cache = Some(tmp_cache);
                }
            }
            if max_cache.is_some() {
                let tmp_cache = max_cache.unwrap();
                if tmp_cache.is_exist(chunk_id).await {
                    return Ok(tmp_cache)
                }
            }
            index -= 1;
        }
        return Err(BuckyError::new(BuckyErrorCode::NotFound, "not find chunk"));
    }
}

#[async_trait::async_trait]
impl <CACHE: TSingleDiskChunkCache + ChunkCache, SCANNER: DiskScanner> ChunkCache for LocalChunkCache<CACHE, SCANNER> {
    async fn get_chunk(&self, chunk_id: &ChunkId, chunk_type: ChunkType) -> BuckyResult<Box<dyn Chunk>> {
        let cache = self.get_disk_cache(chunk_id)?;
        match cache.get_chunk(chunk_id, chunk_type).await {
            Ok(chunk) => {
                Ok(chunk)
            },
            Err(e) => {
                if e.code() == BuckyErrorCode::NotFound {
                    self.find_chunk_from_prev_async(chunk_id, &cache).await?;
                    cache.get_chunk(chunk_id, chunk_type).await
                } else {
                    Err(e)
                }
            }
        }
    }

    async fn new_chunk(&self, chunk_id: &ChunkId) -> BuckyResult<Box<dyn ChunkMut>> {
        let cache = self.alloc_disk_cache(chunk_id)?;
        cache.new_chunk(chunk_id).await
    }

    async fn delete_chunk(&self, chunk_id: &ChunkId) -> BuckyResult<()> {
        let cache = self.get_disk_cache(chunk_id)?;
        if cache.is_exist(chunk_id).await {
            cache.delete_chunk(chunk_id).await
        } else {
            if let Ok(cache) = self.find_chunk_cache_from_prev(chunk_id).await {
                cache.delete_chunk(chunk_id).await
            } else {
                Ok(())
            }
        }
    }

    async fn put_chunk(&self, chunk_id: &ChunkId, chunk: Box<dyn Chunk>) -> BuckyResult<()> {
        let cache = self.alloc_disk_cache(chunk_id)?;
        cache.put_chunk(chunk_id, chunk).await
    }

    async fn is_exist(&self, chunk_id: &ChunkId) -> bool {
        let cache = match self.get_disk_cache(chunk_id) {
            Ok(cache) => cache,
            Err(_) => return false
        };
        if !cache.is_exist(chunk_id).await {
            match self.find_chunk_from_prev_async(chunk_id, &cache).await {
                Ok(()) => true,
                Err(_) => false
            }
        } else {
            true
        }
    }

    async fn get_chunk_meta(&self, chunk_id: &ChunkId, chunk_type: ChunkType) -> BuckyResult<ChunkMeta> {
        let cache = self.get_disk_cache(chunk_id)?;
        match cache.get_chunk_meta(chunk_id, chunk_type).await {
            Ok(chunk) => {
                Ok(chunk)
            },
            Err(e) => {
                if e.code() == BuckyErrorCode::NotFound {
                    self.find_chunk_from_prev_async(chunk_id, &cache).await?;
                    cache.get_chunk_meta(chunk_id, chunk_type).await
                } else {
                    Err(e)
                }
            }
        }
    }
}

pub(crate) trait TSingleDiskChunkCache {
    fn new(path: PathBuf) -> Self;
    fn get_cache_id(&self) -> &HashValue;
    fn get_cache_path(&self) -> &Path;
    fn get_local_cache_meta(&self) -> BuckyResult<LocalChunkCacheMeta>;
    fn set_local_cache_meta(&self, meta: &LocalChunkCacheMeta) -> BuckyResult<()>;
}

pub(crate) struct SingleDiskChunkCache {
    path: PathBuf,
    cache_id: HashValue,

    #[cfg(target_os = "windows")]
    upgrade: super::old_base36::ChunkStorageUpgrade,
}

impl SingleDiskChunkCache {
    fn get_disk_free_space(&self) -> u64 {
        0
    }

    fn get_file_path(&self, file_id: &ChunkId, is_create: bool) -> PathBuf {
        #[cfg(target_os = "windows")]
        {
            let hash_str = file_id.to_base36();
            let (tmp, last) = hash_str.split_at(hash_str.len() - 3);
            let (mut first, mut mid) = tmp.split_at(tmp.len() - 3);
   
            /* Do not use the following reserved names as filenames: CON、PRN、AUX、NUL、COM1、COM2、COM3、COM4、COM5、COM6、COM7、COM8、COM9、LPT1、LPT2、LPT3、LPT4、LPT5、 LPT6、LPT7、LPT8、 LPT9 */
            match mid {
                "con" | "aux" | "nul" | "prn" => {
                    (first, mid) = tmp.split_at(tmp.len() - 4);
                }
                _ => {},
            }
            
            let path = self.path.join(last).join(mid);
            if is_create && !path.exists() {
                if let Err(e) = create_dir_all(path.as_path()) {
                    log::error!("create dir failed! {}, {}", path.display(), e);
                }
            }
            path.join(first)
        }
        #[cfg(not(target_os = "windows"))]
        {
            let hash_str = file_id.to_string();
            let (tmp, last) = hash_str.split_at(hash_str.len() - 2);
            let (first, mid) = tmp.split_at(tmp.len() - 2);
            let path = self.path.join(last).join(mid);
            if is_create && !path.exists() {
                if let Err(e) = create_dir_all(path.as_path()) {
                    log::error!("create dir failed! {}, {}", path.display(), e);
                }
            }
            path.join(first)
        }
    }

    pub async fn remove_file(&self, file_id: &ChunkId) -> BuckyResult<()> {
        let file_path = self.get_file_path(file_id, false);
        let _ = async_std::fs::remove_file(file_path.as_path()).await.map_err(|e| {
            log::error!("remove file {} failed.err={}", file_path.to_string_lossy().to_string(), &e);
            BuckyError::from(e)
        });
        Ok(())
    }

    fn chunk_exist(&self, chunk_id: &ChunkId) -> bool {
        let file_path = self.get_file_path(chunk_id, false);
        if !file_path.exists() {
            return false;
        }

        let file_meta = match std::fs::metadata(file_path.as_path()) {
            Ok(meta) => meta,
            Err(e) => {
                let msg = format!("read file {} meta err.{}", file_path.to_string_lossy().to_string(), e);
                log::error!("{}", msg);
                return false;
            }
        };

        if chunk_id.len() as u64 != file_meta.len() {
            false
        } else {
            true
        }
    }
}

impl TSingleDiskChunkCache for SingleDiskChunkCache {
    fn new(path: PathBuf) -> Self {
        let cache_id = hash_data(path.to_string_lossy().to_string().as_bytes());
        Self {
            #[cfg(target_os = "windows")]
            upgrade: super::old_base36::ChunkStorageUpgrade::new(path.clone()),

            path,
            cache_id,
        }
    }

    fn get_cache_id(&self) -> &HashValue {
        &self.cache_id
    }

    fn get_cache_path(&self) -> &Path {
        self.path.as_path()
    }

    fn get_local_cache_meta(&self) -> BuckyResult<LocalChunkCacheMeta> {
        let meta_path = self.path.join("cache.meta");
        if !meta_path.exists() {
            return Ok(LocalChunkCacheMeta::new());
        }
        let (meta, _) = LocalChunkCacheMeta::decode_from_file(meta_path.as_path(), &mut Vec::new())?;
        Ok(meta)
    }

    fn set_local_cache_meta(&self, meta: &LocalChunkCacheMeta) -> BuckyResult<()> {
        let meta_path = self.path.join("cache.meta");
        meta.encode_to_file(meta_path.as_path(), false)?;
        Ok(())
    }
}

#[async_trait::async_trait]
impl ChunkCache for SingleDiskChunkCache {
    async fn get_chunk(&self, chunk_id: &ChunkId, chunk_type: ChunkType) -> BuckyResult<Box<dyn Chunk>> {
        log::info!("SingleDiskChunkCache get_chunk {}", chunk_id.to_string());
        let file_path = self.get_file_path(chunk_id, false);
        if !file_path.exists() {
            #[cfg(target_os = "windows")]
            {
                if !self.upgrade.try_update(&file_path, chunk_id) {
                    let msg = format!("get chunk's file but not exist! chunk={}, file={}", chunk_id, file_path.display());
                    log::warn!("{}", msg);
                    return Err(BuckyError::new(BuckyErrorCode::NotFound, msg));
                }
            }
            #[cfg(not(target_os = "windows"))]
            {
                let msg = format!("get chunk's file but not exist! chunk={}, file={}", chunk_id, file_path.display());
                log::warn!("{}", msg);
                return Err(BuckyError::new(BuckyErrorCode::NotFound, msg));
            }
        }

        match chunk_type {
            ChunkType::MMapChunk => {
                let chunk: Box<dyn Chunk> = Box::new(MMapChunk::open(file_path, None).await?);
                Ok(chunk)
            },
            ChunkType::MemChunk => {
                let buf = async_std::fs::read(file_path.as_path()).await.map_err(|e| {
                    let msg = format!("open chunk's file error! chunk={}, file={}, {}", chunk_id, file_path.display(), e);
                    log::error!("{}", msg);
                    BuckyError::new(BuckyErrorCode::IoError, msg)
                })?;
                let chunk: Box<dyn Chunk> = Box::new(MemChunk::from(buf));
                Ok(chunk)
            }
        }
    }

    async fn new_chunk(&self, chunk_id: &ChunkId) -> BuckyResult<Box<dyn ChunkMut>> {
        let file_path = self.get_file_path(chunk_id, true);
        log::info!("new chunk {}", file_path.to_string_lossy().to_string());
        if file_path.exists() {
            let msg = format!("[{}:{}] file {} exist", file!(), line!(), file_path.to_string_lossy().to_string());
            log::error!("{}", msg.as_str());
            return Err(BuckyError::new(BuckyErrorCode::AlreadyExists, msg));
        }

        let len = chunk_id.len();
        let chunk = MMapChunkMut::open(file_path, len as u64, None).await?;
        Ok(Box::new(chunk))
    }

    async fn delete_chunk(&self, chunk_id: &ChunkId) -> BuckyResult<()> {
        let file_path = self.get_file_path(chunk_id, false);
        if file_path.exists() {
            let _ = async_std::fs::remove_file(file_path).await;
        }
        Ok(())
    }

    async fn put_chunk(&self, chunk_id: &ChunkId, mut chunk: Box<dyn Chunk>) -> BuckyResult<()> {
        assert_eq!(chunk_id.len(), chunk.get_len());
        let file_path = self.get_file_path(chunk_id, true);
<<<<<<< HEAD
        log::info!("will put chunk, chunk={}, file={}", chunk_id, file_path.display());
=======
        log::info!("will put chunk, chunk={}, len={}, local file={}", chunk_id, chunk_id.len(), file_path.display());
>>>>>>> 387362a2

        if file_path.exists() {
            let msg = format!("put chunk but local file already exist! chunk={}, file={},", chunk_id, file_path.display());
            log::info!("{}", msg.as_str());
            return Ok(());
        }

        let mut file = async_std::fs::OpenOptions::new().read(true).write(true).create(true).open(file_path.as_path()).await.map_err(|e| {
            let msg = format!("put chunk but open local file failed! chunk={}, file={}, {}", chunk_id, file_path.display(), e);
            log::error!("{}", msg);
            BuckyError::new(BuckyErrorCode::IoError, msg)
        })?;

        chunk.as_mut().seek(std::io::SeekFrom::Start(0)).await?;

        let reader = ChunkRead::new(chunk);
        let len = async_std::io::copy(reader, file.clone()).await.map_err(|e| {
            let msg = format!("write chunk to file failed! chunk={}, len={}, file={}, {}", chunk_id, chunk_id.len(), file_path.display(), e);
            log::error!("{}", msg);
            let e: BuckyError = e.into();
            e.with_msg(msg)
        })?;

        if len != chunk_id.len() as u64 {
            let msg = format!("write chunk to file but got unmatch len! chunk={}, len={}, read={}, file={}", chunk_id, chunk_id.len(), len, file_path.display());
            log::error!("{}", msg);
            return Err(BuckyError::new(BuckyErrorCode::IoError, msg));
        }

        file.flush().await.map_err(|e| {
            let msg = format!("put chunk to local file but flush failed! chunk={}, file={}, {}", chunk_id, file_path.display(), e);
            log::error!("{}", msg.as_str());
            BuckyError::new(BuckyErrorCode::IoError, msg)
        })?;

        log::info!("put chunk to local file complete! chunk={}, file={}", chunk_id, file_path.display());
        Ok(())
    }

    async fn is_exist(&self, chunk_id: &ChunkId) -> bool {
        self.chunk_exist(chunk_id)
    }

    async fn get_chunk_meta(&self, chunk_id: &ChunkId, chunk_type: ChunkType) -> BuckyResult<ChunkMeta> {
        log::info!("SingleDiskChunkCache get_chunk {}", chunk_id.to_string());
        let file_path = self.get_file_path(chunk_id, false);
        if !file_path.exists() {
            return Err(BuckyError::new(BuckyErrorCode::NotFound, format!("[{}:{}] file {} not exist", file!(), line!(), file_path.to_string_lossy().to_string())));
        }

        match chunk_type {
            ChunkType::MMapChunk => {
                Ok(ChunkMeta::MMapChunk(file_path.to_string_lossy().to_string(), None))
            },
            ChunkType::MemChunk => {
                let buf = async_std::fs::read(file_path.as_path()).await.map_err(|e| {
                    let msg = format!("[{}:{}] open {} failed.err {}", file!(), line!(), file_path.to_string_lossy().to_string(), e);
                    log::error!("{}", msg.as_str());
                    BuckyError::new(BuckyErrorCode::Failed, msg)
                })?;
                Ok(ChunkMeta::MemChunk(buf))
            }
        }
    }
}

#[cfg(test)]
mod test_local_chunk_cache {
    use std::collections::HashMap;
    use std::io::{SeekFrom, Write};
    use std::ops::{Deref, DerefMut};
    use std::path::{Path, PathBuf};
    use std::sync::Mutex;
    use futures_lite::{AsyncReadExt, AsyncWriteExt};
    use cyfs_chunk_lib::ChunkMeta;
    use cyfs_base::{BuckyError, BuckyErrorCode, BuckyResult, ChunkId, hash_data, HashValue};
    use crate::{ChunkCache, Chunk, ChunkMut, ChunkType, DiskScanner, LocalChunkCache, LocalChunkCacheMeta, TSingleDiskChunkCache, ChunkRead, ChunkWrite};

    pub type RandomId = HashValue;

    pub trait TRandomId {
        fn new_id() -> RandomId;
    }

    impl TRandomId for HashValue {
        fn new_id() -> RandomId {
            let mut node = [0u8; 32];
            for i in 0..4 {
                let r = rand::random::<u64>();
                node[i * 8..(i + 1) * 8].copy_from_slice(&r.to_be_bytes());
            }
            HashValue::from(&node)
        }
    }

    pub struct TestDiskScanner;

    static mut HAS_RUN: bool = false;
    impl DiskScanner for TestDiskScanner {
        fn get_cache_path_list(&self) -> Vec<(PathBuf, u64)> {
            unsafe {
                if HAS_RUN {
                    let mut list = Vec::new();
                    list.push((PathBuf::from("/test1".to_string()), 1024*1024*1024*50));
                    list.push((PathBuf::from("/test2".to_string()), 1024*1024*1024*100));
                    list.push((PathBuf::from("/test3".to_string()), 1024*1024*1024*150));
                    list.push((PathBuf::from("/test4".to_string()), 1024*1024*1024*200));
                    list.push((PathBuf::from("/test5".to_string()), 1024*1024*1024*200));
                    list
                } else {
                    HAS_RUN = true;
                    let mut list = Vec::new();
                    list.push((PathBuf::from("/test1".to_string()), 1024*1024*1024*50));
                    list.push((PathBuf::from("/test2".to_string()), 1024*1024*1024*100));
                    list.push((PathBuf::from("/test3".to_string()), 1024*1024*1024*150));
                    list.push((PathBuf::from("/test4".to_string()), 1024*1024*1024*200));
                    list.push((PathBuf::from("/test5".to_string()), 1024*1024*1024*200));
                    list
                }
            }
        }
    }
    pub struct SingleDiskChunkCacheMock {
        path: PathBuf,
        cache_id: HashValue,
        chunk_map: Mutex<HashMap<ChunkId, Box<dyn Chunk>>>,
        meta: Mutex<LocalChunkCacheMeta>,
    }

    impl TSingleDiskChunkCache for SingleDiskChunkCacheMock {
        fn new(path: PathBuf) -> Self {
            let cache_id = hash_data(path.to_string_lossy().to_string().as_bytes());
            Self {
                path,
                cache_id,
                chunk_map: Mutex::new(Default::default()),
                meta: Mutex::new(LocalChunkCacheMeta::new())
            }
        }

        fn get_cache_id(&self) -> &HashValue {
            &self.cache_id
        }

        fn get_cache_path(&self) -> &Path {
            self.path.as_path()
        }

        fn get_local_cache_meta(&self) -> BuckyResult<LocalChunkCacheMeta> {
            let meta = self.meta.lock().unwrap();
            Ok(meta.clone())
        }

        fn set_local_cache_meta(&self, meta: &LocalChunkCacheMeta) -> BuckyResult<()> {
            *self.meta.lock().unwrap() = meta.clone();
            Ok(())
        }
    }

    #[async_trait::async_trait]
    impl ChunkCache for SingleDiskChunkCacheMock {
        async fn get_chunk(&self, chunk_id: &ChunkId, _chunk_type: ChunkType) -> BuckyResult<Box<dyn Chunk>> {
            return match self.chunk_map.lock().unwrap().get(chunk_id) {
                Some(chunk) => {
                    Ok(Box::new(ChunkMock {buf: Vec::from(chunk.as_ref().deref())}))
                },
                None => {
                    Err(BuckyError::new(BuckyErrorCode::NotFound, ""))
                }
            }
        }

        async fn new_chunk(&self, _chunk_id: &ChunkId) -> BuckyResult<Box<dyn ChunkMut>> {
            todo!()
        }

        async fn delete_chunk(&self, _chunk_id: &ChunkId) -> BuckyResult<()> {
            todo!()
        }

        async fn put_chunk(&self, chunk_id: &ChunkId, mut chunk: Box<dyn Chunk>) -> BuckyResult<()> {
            log::info!("will put chunk, chunk={}, file={}", chunk_id);

            chunk.as_mut().seek(std::io::SeekFrom::Start(0)).await?;

            let reader = ChunkRead::new(chunk);
            let mut buf = Vec::with_capacity(chunk_id.len());

            let len = reader.read_to_end(&mut buf).await.map_err(|e| {
                let msg = format!("read chunk to buffer failed! chunk={}, len={}, {}", chunk_id, chunk_id.len(), e);
                log::error!("{}", msg);
                BuckyError::new(BuckyErrorCode::IoError, msg)
            })?;

            if len != chunk_id.len() {
                let msg = format!("read chunk to buffer but got unmatch len! chunk={}, len={}, read={}", chunk_id, chunk_id.len(), len);
                log::error!("{}", msg);
                return Err(BuckyError::new(BuckyErrorCode::IoError, msg));
            }

            self.chunk_map.lock().unwrap().insert(chunk_id.clone(), Box::new(ChunkMock{buf}));
            Ok(())
        }

        async fn is_exist(&self, _chunk_id: &ChunkId) -> bool {
            todo!()
        }

        async fn get_chunk_meta(&self, _chunk_id: &ChunkId, _chunk_type: ChunkType) -> BuckyResult<ChunkMeta> {
            todo!()
        }
    }
    pub struct ChunkMock {
        buf: Vec<u8>
    }

    #[async_trait::async_trait]
    impl Chunk for ChunkMock {
        fn get_chunk_meta(&self) -> ChunkMeta {
            todo!()
        }

        fn get_len(&self) -> usize {
            todo!()
        }

        fn into_vec(self: Box<Self>) -> Vec<u8> {
            self.buf
        }

        async fn read(&mut self, buf: &mut [u8]) -> BuckyResult<usize> {
            // async_std::task::sleep(Duration::from_millis(10)).await;
            unsafe {
                std::ptr::copy(self.buf.as_ptr(), buf.as_mut_ptr(), self.buf.len());
            }
            Ok(self.buf.len())
        }

        async fn seek(&mut self, _pos: SeekFrom) -> BuckyResult<u64> {
            Ok(0)
        }
    }

    #[async_trait::async_trait]
    impl ChunkMut for ChunkMock {
        async fn reset(&mut self) -> BuckyResult<()> {
            todo!()
        }

        async fn write(&mut self, buf: &[u8]) -> BuckyResult<usize> {
            self.buf.append(&mut Vec::from(buf));
            Ok(self.buf.len())
        }

        async fn flush(&mut self) -> BuckyResult<()> {
            Ok(())
        }
    }

    impl Deref for ChunkMock {
        type Target = [u8];

        fn deref(&self) -> &Self::Target {
            self.buf.as_slice()
        }
    }

    impl DerefMut for ChunkMock {
        fn deref_mut(&mut self) -> &mut Self::Target {
            self.buf.as_mut_slice()
        }
    }

    #[test]
    fn test_alloc() {
        async_std::task::block_on(async move {
            let cache = LocalChunkCache::<SingleDiskChunkCacheMock, _>::new("", TestDiskScanner).await.unwrap();
            let mut chunk_list = Vec::new();
            for i in 0..1000000u32 {
                let random_id = RandomId::new_id();
                let chunk_id = ChunkId::new(&random_id, 8192*1024);
                chunk_list.push(chunk_id.clone());
                cache.put_chunk(&chunk_id, &mut ChunkMock{buf: i.to_be_bytes().to_vec()}).await.unwrap();
                let chunk = cache.get_chunk(&chunk_id, ChunkType::MemChunk).await.unwrap();
                let mut reader = ChunkRead::new(chunk);
                let mut buf = [0u8;4];
                let len = reader.read(&mut buf).await.unwrap();
                assert_eq!(len, 4);
                let tmp = u32::from_be_bytes(buf);
                assert_eq!(u32::from_be_bytes(buf), i);

                let chunk = Box::new(ChunkMock{buf: Vec::new()});
                let mut write = ChunkWrite::new(chunk);
                let len = write.write(&buf).await.unwrap();
                assert_eq!(len, 4);
            }
            {
                let list = cache.disk_cache_list.read().unwrap();
                for (item, weight) in list.iter() {
                    println!("weight {} count {}", *weight, item.chunk_map.lock().unwrap().len());
                }
            }

            cache.refresh_cache().await.unwrap();

            let mut move_count = 0;
            for chunk_id in chunk_list.iter() {
                if let Err(_) = cache.get_chunk(&chunk_id, ChunkType::MemChunk).await {
                    move_count += 1;
                }
            }

            println!("move count {}", move_count);
        })
    }
}<|MERGE_RESOLUTION|>--- conflicted
+++ resolved
@@ -680,11 +680,7 @@
     async fn put_chunk(&self, chunk_id: &ChunkId, mut chunk: Box<dyn Chunk>) -> BuckyResult<()> {
         assert_eq!(chunk_id.len(), chunk.get_len());
         let file_path = self.get_file_path(chunk_id, true);
-<<<<<<< HEAD
-        log::info!("will put chunk, chunk={}, file={}", chunk_id, file_path.display());
-=======
         log::info!("will put chunk, chunk={}, len={}, local file={}", chunk_id, chunk_id.len(), file_path.display());
->>>>>>> 387362a2
 
         if file_path.exists() {
             let msg = format!("put chunk but local file already exist! chunk={}, file={},", chunk_id, file_path.display());

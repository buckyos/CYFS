use crate::{DeviceInfo, LOCAL_DEVICE_MANAGER};
use cyfs_base::{BuckyError, BuckyErrorCode, BuckyResult};
use cyfs_lib::BrowserSanboxMode;

use std::str::FromStr;


pub const BDT_ENDPOINTS: &str = r#"
[[stack.bdt.endpoint]]
optional = true
host = "$none_local_ip_v4"
port = ${bdt_port}
protocol = "tcp"
system_default = ${system_default}

[[stack.bdt.endpoint]]
optional = true
host = "$none_local_ip_v4"
port = ${bdt_port}
protocol = "udp"
system_default = ${system_default}

[[stack.bdt.endpoint]]
optional = true
host = "$ip_v6"
port = ${bdt_port}
protocol = "tcp"
system_default = ${system_default}

[[stack.bdt.endpoint]]
optional = true
host = "$ip_v6"
port = ${bdt_port}
protocol = "udp"
system_default = ${system_default}
"#;

const BDT_CONFIG: &str = r#"
[stack.bdt.config]
#tcp_port_mapping = 0
device = "${device_file_name}"
#udp_sn_only = false

${endpoints}
"#;

const NON_CONFIG: &str = r#"
[stack.config]
id = "${id}"
shared_stack = ${shared_stack}
shared_stack_stub = ${shared_stack_stub}
sync_service = ${sync_service}
isolate = "${isolate}"

[stack.front]
enable = ${front_enable}
browser_mode = "${browser_mode}"

[stack.meta]
#target = dev

[stack.noc]

[[stack.interface]]
type = "http"
listen = "${http_listener}"

[[stack.interface]]
type = "http-bdt"
vport = "${http-bdt-vport}"

[[stack.interface]]
type = "ws"
enable = ${ws_enable}
listen = "${ws_listener}"

# bdt配置部分，可替换默认值
${bdt_config}
"#;

// 用来生成bdt endpoints的配置
pub struct BdtEndPointParams {
    pub none_local_ip_v4: Option<String>,
    pub ip_v6: Option<String>,

    // bdt协议栈的本地地址
    pub bdt_port: u16,

    // 是不是移动端
    pub is_mobile_stack: bool,
}

// FIXME 以后需要随机化端口
// FIXME bdt协议栈也需要端口随机化
pub struct CyfsServiceLoaderParam {
    // 协议栈id，默认为default，如果需要使用多个协议栈，那么需要指定不同的id
    pub id: Option<String>,

    // 配置和数据库的隔离，如果/etc, /cyfs/data目录需要和其余的dec app共享，那么这里需要指定隔离目录，否则会导致冲突
    pub isolate: Option<String>,

    // non-service本地http服务的地址
    pub non_http_addr: String,

    // non-stack的ws服务的地址，可以选择是否开启
    // 默认开启
    pub non_ws_addr: Option<String>,

    // bdt协议栈的本地地址
    pub bdt_port: u16,

    // 配置独立的bdt endpoints
    pub bdt_endpoints: Option<String>,

    // 指定device在/cyfs/etc/desc的文件名字
    // 如果需要直接指定一个内存中的device，那么需要同时传入device字段
    pub device_file_name: String,
    pub device: Option<DeviceInfo>,

    // 是否需要提供shared_stack的使用方式，开放给别的进程使用？ 默认为true
    // 如果要以ShareObjectStack模式使用，那么必须配置为true
    pub shared_stack: bool,

    // 是否在同进程提供shared_object_stack的使用方式，默认为false
    // 需要在shared_stack=true的情况下，shared_stack_stub才可以设置为true
    pub shared_stack_stub: bool,

    // 协议栈是否开启sync服务，client device和ood device必须要配套同时开启或者同时关闭
    // 默认开启
    pub sync_service: bool,

    // 是不是移动端
    pub is_mobile_stack: bool,

    // is front module enabled
    pub front_enable: bool,

    // sanbox mode for browser requests
    pub browser_mode: BrowserSanboxMode,
}

impl Default for CyfsServiceLoaderParam {
    fn default() -> Self {
        Self {
            id: None,
            isolate: None,
            non_http_addr: "127.0.0.1:0".to_owned(),
            non_ws_addr: Some("127.0.0.1:0".to_owned()),
            bdt_port: 10001,
            bdt_endpoints: None,

            device_file_name: "device".to_owned(),
            device: None,
            shared_stack: true,
            shared_stack_stub: false,
            sync_service: true,
            is_mobile_stack: false,
            front_enable: true,
            browser_mode: BrowserSanboxMode::default(),
        }
    }
}
pub struct CyfsServiceLoaderConfig {
    // 只支持单table(单个stack)
    node: toml::Value,
}

impl CyfsServiceLoaderConfig {
    pub fn new(param: CyfsServiceLoaderParam) -> BuckyResult<Self> {
        // 生成默认配置
        let config = Self::gen_default_config(&param);

        info!("default config: {}", config);

        // 如果外部显式的传入了device，那么动态添加到device_manager
        if let Some(device_info) = param.device {
            LOCAL_DEVICE_MANAGER.add(&param.device_file_name, device_info)?;
        }

        let node = Self::load_string_config(&config)?;

        Ok(Self { node })
    }

    pub fn new_from_config(node: toml::Value) -> BuckyResult<Self> {
        Self::check_config_node(&node)?;

<<<<<<< HEAD
        info!("will use config: {:?}", toml::to_string(&node));
=======
        info!("will use config: \n{}", toml::to_string_pretty(&node).unwrap_or("".to_owned()));
>>>>>>> 664cde7a

        Ok(Self { node })
    }

    pub fn new_from_string(config: &str) -> BuckyResult<Self> {
        info!("will use config: {}", config);

        let node = Self::load_string_config(&config)?;
        Self::new_from_config(node)
    }

    pub fn node(&self) -> &toml::Value {
        &self.node
    }
    
    pub fn gen_bdt_endpoints(param: &BdtEndPointParams) -> String {
        let mut ret = BDT_ENDPOINTS
            .replace("${bdt_port}", &param.bdt_port.to_string())
            .replace("${system_default}", &param.is_mobile_stack.to_string());

        // $xxx是var变量，被替换成具体值后，不再依赖varmanager的全局变量
        if let Some(ip_v4) = &param.none_local_ip_v4 {
            ret = ret.replace("$none_local_ip_v4", &ip_v4);
        }

        if let Some(ip_v6) = &param.ip_v6 {
            ret = ret.replace("$ip_v6", &ip_v6);
        }

        ret
    }

    fn gen_default_config(param: &CyfsServiceLoaderParam) -> String {
        // 必须先替换bdt_endpoints
        let bdt_endpoints = match &param.bdt_endpoints {
            Some(v) => v.as_str(),
            None => BDT_ENDPOINTS,
        };

        let bdt_config = BDT_CONFIG
            .replace("${device_file_name}", &param.device_file_name)
            .replace("${endpoints}", bdt_endpoints);

        let ret = NON_CONFIG
            .replace("${http_listener}", &param.non_http_addr)
            .replace("${bdt_config}", &bdt_config)
            .replace("${bdt_port}", &param.bdt_port.to_string())
            .replace("${system_default}", &param.is_mobile_stack.to_string())
            .replace("${id}", &param.id.as_ref().unwrap_or(&"default".to_owned()))
            .replace("${shared_stack}", &param.shared_stack.to_string())
            .replace("${shared_stack_stub}", &param.shared_stack_stub.to_string())
            .replace("${sync_service}", &param.sync_service.to_string())
            .replace(
                "${isolate}",
                &param.isolate.as_ref().unwrap_or(&"".to_owned()),
            )
            .replace(
                "${http-bdt-vport}",
                &cyfs_base::NON_STACK_BDT_VPORT.to_string(),
            )
            .replace("${front_enable}", &param.front_enable.to_string())
            .replace("${browser_mode}", param.browser_mode.as_str());

        // 根据是否传入了ws_addr，选择enable=true或者enable=false
        if let Some(ws_addr) = &param.non_ws_addr {
            ret.replace("${ws_listener}", &ws_addr)
                .replace("${ws_enable}", "true")
        } else {
            ret.replace("${ws_enable}", "false")
        }
    }

    // 直接加载字符串形式的config, 并提取里面的stack根节点
    fn load_string_config(config: &str) -> BuckyResult<toml::Value> {
        let cfg_node: toml::Value = match toml::from_str(config) {
            Ok(v) => v,
            Err(e) => {
                let msg = format!("load toml config error, value={}, err={}", config, e);
                error!("{}", msg);
                return Err(BuckyError::from((BuckyErrorCode::InvalidFormat, msg)));
            }
        };

        // 提取stack根节点配置
        let mut cfg_node = match cfg_node {
            toml::Value::Table(v) => v,
            _ => {
                let msg = format!("invalid toml root, value={}", config);
                error!("{}", msg);
                return Err(BuckyError::from((BuckyErrorCode::InvalidFormat, msg)));
            }
        };

        let stack = cfg_node.remove("stack");
        if stack.is_none() {
            let msg = format!("invalid toml root, stack node not found! value={}", config);
            error!("{}", msg);
            return Err(BuckyError::from((BuckyErrorCode::InvalidFormat, msg)));
        }

        Ok(stack.unwrap())
    }

    fn check_config_node(node: &toml::Value) -> BuckyResult<()> {
        match &node {
            toml::Value::Table(_) => Ok(()),
            _ => {
                let msg = format!(
                    "stack config root node invalid format! config={:?}",
                    node
                );
                error!("{}", msg);
                Err(BuckyError::from((BuckyErrorCode::InvalidFormat, msg)))
            }
        }
    }

    pub fn reset_bdt_device(&mut self, device_name: &str) -> BuckyResult<()> {
        let mut doc = self.begin_edit();
        doc["bdt"]["config"]["device"] = toml_edit::value(device_name);
        self.end_edit(doc)
    }

    pub fn reset_browser_mode(&mut self, browser_mode: &BrowserSanboxMode) -> BuckyResult<()> {
        let mut doc = self.begin_edit();
        doc["front"]["browser_mode"] = toml_edit::value(browser_mode.as_str());
        self.end_edit(doc)
    }

    /*
    pub fn reset_bdt_device(&mut self, device_name: &str) -> BuckyResult<()> {
        match &mut self.node {
            toml::Value::Table(cfg) => Self::reset_stack_bdt_device(cfg, device_name),
            toml::Value::Array(list) => {
                // only support one stack in list!!
                if list.len() > 1 {
                    let msg = format!("stack config list is more than one! config={:?}", list);
                    error!("{}", msg);
                    return Err(BuckyError::from((BuckyErrorCode::UnSupport, msg)));
                }

                let cfg_node = list.last_mut().unwrap();
                match cfg_node {
                    toml::Value::Table(cfg) => Self::reset_stack_bdt_device(cfg, device_name),
                    _ => {
                        let msg = format!(
                            "stack config list item invalid format! config={:?}",
                            cfg_node
                        );
                        error!("{}", msg);
                        Err(BuckyError::from((BuckyErrorCode::InvalidFormat, msg)))
                    }
                }
            }
            _ => {
                let msg = format!(
                    "stack config root node invalid format! config={:?}",
                    self.node
                );
                error!("{}", msg);
                Err(BuckyError::from((BuckyErrorCode::InvalidFormat, msg)))
            }
        }
    }

    // change the follow param:
    // [stack.bdt.config]
    // device = "device"
    fn reset_stack_bdt_device(node: &mut toml::value::Table, device_name: &str) -> BuckyResult<()> {
        match node.get_mut("bdt") {
            Some(v) => {
                if !v.is_table() {
                    let msg = format!("invalid non stack.bdt field format: {:?}", v);
                    error!("{}", msg);

                    return Err(BuckyError::new(BuckyErrorCode::InvalidFormat, msg));
                }

                let bdt_config = v.as_table_mut().unwrap();

                Self::reset_stack_bdt_config_device(bdt_config, device_name)?;
            }
            None => {
                let mut bdt_config = toml::value::Table::new();
                Self::reset_stack_bdt_config_device(&mut bdt_config, device_name)?;

                node.insert("bdt".to_owned(), toml::Value::Table(bdt_config));
            }
        }

        Ok(())
    }

    fn reset_stack_bdt_config_device(
        node: &mut toml::value::Table,
        device_name: &str,
    ) -> BuckyResult<()> {
        match node.get_mut("config") {
            Some(v) => {
                if !v.is_table() {
                    let msg = format!("invalid non stack.bdt.config field format: {:?}", v);
                    error!("{}", msg);

                    return Err(BuckyError::new(BuckyErrorCode::InvalidFormat, msg));
                }

                let bdt_config = v.as_table_mut().unwrap();

                bdt_config.insert(
                    "device".to_owned(),
                    toml::Value::String(device_name.to_owned()),
                );
            }
            None => {
                let mut bdt_config = toml::value::Table::new();
                bdt_config.insert(
                    "device".to_owned(),
                    toml::Value::String(device_name.to_owned()),
                );

                node.insert("config".to_owned(), toml::Value::Table(bdt_config));
            }
        }

        Ok(())
    }
    */

    pub fn begin_edit(&self) -> toml_edit::Document {
        let value = self.node.to_string();
        let doc = value
            .parse::<toml_edit::Document>()
            .expect(&format!("invalid toml config node: {}", value));
        doc
    }

    pub fn end_edit(&mut self, doc: toml_edit::Document) -> BuckyResult<()> {
        let value = doc.to_string();
        let node = toml::Value::from_str(&value).map_err(|e| {
            let msg = format!("invalid toml config value! {}, {}", value, e);
            error!("{}", msg);
            BuckyError::new(BuckyErrorCode::InvalidData, msg)
        })?;

        self.node = node;
        info!("stack config updated! {}", value);

        Ok(())
    }
}

impl Into<toml::Value> for CyfsServiceLoaderConfig {
    fn into(self) -> toml::Value {
        self.node
    }
}

#[cfg(test)]
mod test {
    use super::*;
    use toml_edit::value;

    #[test]
    fn test_edit() {
        let list = CyfsServiceLoaderParam::default();
        let mut this = CyfsServiceLoaderConfig::new(list).unwrap();

        let mut doc = this.begin_edit();
        println!("doc={}", doc);
        let id = &doc["config"]["id"];
        println!("id={}", id);

        doc["config"]["id"] = value("new_id");
        this.end_edit(doc).unwrap();

        println!("new doc={}", this.node.to_string());
    }

    #[test]
    fn test_reset_bdt() {
        let list = CyfsServiceLoaderParam::default();
        let mut this = CyfsServiceLoaderConfig::new(list).unwrap();

        this.node
            .get_mut("bdt")
            .unwrap()
            .as_table_mut()
            .unwrap()
            .remove("config")
            .unwrap();
        println!("{}", this.node.to_string());

        this.reset_bdt_device("asdasd").unwrap();
        println!("{}", this.node.to_string());

        this.node.as_table_mut().unwrap().remove("bdt").unwrap();
        println!("{}", this.node.to_string());

        this.reset_bdt_device("asdasd").unwrap();
        println!("{}", this.node.to_string());
    }
}<|MERGE_RESOLUTION|>--- conflicted
+++ resolved
@@ -185,11 +185,7 @@
     pub fn new_from_config(node: toml::Value) -> BuckyResult<Self> {
         Self::check_config_node(&node)?;
 
-<<<<<<< HEAD
-        info!("will use config: {:?}", toml::to_string(&node));
-=======
         info!("will use config: \n{}", toml::to_string_pretty(&node).unwrap_or("".to_owned()));
->>>>>>> 664cde7a
 
         Ok(Self { node })
     }

use super::category::*;
use super::request::*;
use super::ws::*;
use crate::stack::*;
use cyfs_base::*;
use cyfs_util::*;

use async_trait::async_trait;
use http_types::Url;
use std::fmt;
use std::sync::atomic::{AtomicBool, Ordering};
use std::sync::Arc;

#[async_trait]
pub(crate) trait RouterEventAnyRoutine: Send + Sync {
    async fn emit(&self, param: String) -> BuckyResult<String>;
}

pub(crate) struct RouterEventRoutineT<REQ, RESP>(
    pub Box<dyn EventListenerAsyncRoutine<RouterEventRequest<REQ>, RouterEventResponse<RESP>>>,
)
where
    REQ: Send + Sync + 'static + JsonCodec<REQ> + fmt::Display,
    RESP: Send + Sync + 'static + JsonCodec<RESP> + fmt::Display;

#[async_trait]
impl<REQ, RESP> RouterEventAnyRoutine for RouterEventRoutineT<REQ, RESP>
where
    REQ: Send + Sync + 'static + JsonCodec<REQ> + fmt::Display,
    RESP: Send + Sync + 'static + JsonCodec<RESP> + fmt::Display,
{
    async fn emit(&self, param: String) -> BuckyResult<String> {
        let param = RouterEventRequest::<REQ>::decode_string(&param)?;
        self.0
            .call(&param)
            .await
            .map(|resp| JsonCodec::encode_string(&resp))
    }
}

#[derive(Clone)]
pub struct RouterEventManager {
    dec_id: Option<SharedObjectStackDecID>,

    inner: RouterWSEventManager,
    started: Arc<AtomicBool>,
}

impl RouterEventManager {
<<<<<<< HEAD
    pub async fn new(dec_id: Option<SharedObjectStackDecID>, ws_url: Url) -> BuckyResult<Self> {
        let inner = RouterWSEventManager::new(ws_url);

        Ok(Self {
            dec_id,
            inner,
            started: Arc::new(AtomicBool::new(false)),
        })
=======
    pub fn new(dec_id: Option<SharedObjectStackDecID>, ws_url: Url) -> Self {
        let inner = RouterWSEventManager::new(ws_url);

        Self {
            dec_id,
            inner,
            started: Arc::new(AtomicBool::new(false)),
        }
>>>>>>> f3f66501
    }

    pub fn clone_processor(&self) -> RouterEventManagerProcessorRef {
        Arc::new(Box::new(self.clone()))
    }

    fn get_dec_id(&self) -> Option<ObjectId> {
        self.dec_id.as_ref().map(|v| v.get().cloned()).flatten()
    }

    fn try_start(&self) {
        match self
            .started
            .compare_exchange(false, true, Ordering::SeqCst, Ordering::SeqCst)
        {
            Ok(_) => {
                info!("will start event manager!");
                self.inner.start()
            }
            Err(_) => {}
        }
    }

    pub fn add_event<REQ, RESP>(
        &self,
        id: &str,
        index: i32,
        routine: Box<
            dyn EventListenerAsyncRoutine<RouterEventRequest<REQ>, RouterEventResponse<RESP>>,
        >,
    ) -> BuckyResult<()>
    where
        REQ: Send + Sync + 'static + JsonCodec<REQ> + fmt::Display,
        RESP: Send + Sync + 'static + JsonCodec<RESP> + fmt::Display,
        RouterEventRequest<REQ>: RouterEventCategoryInfo,
    {
        info!(
            "will add event: category={}, id={}, index={}",
            extract_router_event_category::<RouterEventRequest<REQ>>(),
            id,
            index
        );

        self.try_start();

        self.inner.add_event(id, self.get_dec_id(), index, routine)
    }

    pub async fn remove_event(&self, category: RouterEventCategory, id: &str) -> BuckyResult<bool> {
        info!("will remove event: category={}, id={}", category, id,);

        self.try_start();

        self.inner
            .remove_event(category, id, self.get_dec_id())
            .await
    }

    pub async fn stop(&self) {
        self.inner.stop().await
    }
}

use super::processor::*;

#[async_trait::async_trait]
impl<REQ, RESP> RouterEventProcessor<REQ, RESP> for RouterEventManager
where
    REQ: Send + Sync + 'static + JsonCodec<REQ> + fmt::Display,
    RESP: Send + Sync + 'static + JsonCodec<RESP> + fmt::Display,
    RouterEventRequest<REQ>: RouterEventCategoryInfo,
{
    async fn add_event(
        &self,
        id: &str,
        index: i32,
        routine: Box<
            dyn EventListenerAsyncRoutine<RouterEventRequest<REQ>, RouterEventResponse<RESP>>,
        >,
    ) -> BuckyResult<()> {
        Self::add_event(&self, id, index, routine)
    }

    async fn remove_event(&self, id: &str) -> BuckyResult<bool> {
        let category = extract_router_event_category::<RouterEventRequest<REQ>>();
        Self::remove_event(&self, category, id).await
    }
}

impl RouterEventManagerProcessor for RouterEventManager {
    fn test_event(&self) -> &dyn RouterEventProcessor<TestEventRequest, TestEventResponse> {
        self
    }

    fn zone_role_changed_event(
        &self,
    ) -> &dyn RouterEventProcessor<ZoneRoleChangedEventRequest, ZoneRoleChangedEventResponse> {
        self
    }
}<|MERGE_RESOLUTION|>--- conflicted
+++ resolved
@@ -47,16 +47,6 @@
 }
 
 impl RouterEventManager {
-<<<<<<< HEAD
-    pub async fn new(dec_id: Option<SharedObjectStackDecID>, ws_url: Url) -> BuckyResult<Self> {
-        let inner = RouterWSEventManager::new(ws_url);
-
-        Ok(Self {
-            dec_id,
-            inner,
-            started: Arc::new(AtomicBool::new(false)),
-        })
-=======
     pub fn new(dec_id: Option<SharedObjectStackDecID>, ws_url: Url) -> Self {
         let inner = RouterWSEventManager::new(ws_url);
 
@@ -65,7 +55,6 @@
             inner,
             started: Arc::new(AtomicBool::new(false)),
         }
->>>>>>> f3f66501
     }
 
     pub fn clone_processor(&self) -> RouterEventManagerProcessorRef {

--- conflicted
+++ resolved
@@ -58,16 +58,6 @@
 }
 
 impl RouterHandlerManager {
-<<<<<<< HEAD
-    pub async fn new(dec_id: Option<SharedObjectStackDecID>, ws_url: Url) -> BuckyResult<Self> {
-        let inner = RouterWSHandlerManager::new(ws_url);
-
-        Ok(Self {
-            dec_id,
-            inner,
-            started: Arc::new(AtomicBool::new(false)),
-        })
-=======
     pub fn new(dec_id: Option<SharedObjectStackDecID>, ws_url: Url) -> Self {
         let inner = RouterWSHandlerManager::new(ws_url);
 
@@ -76,7 +66,6 @@
             inner,
             started: Arc::new(AtomicBool::new(false)),
         }
->>>>>>> f3f66501
     }
 
     fn get_dec_id(&self) -> Option<ObjectId> {

use super::output_request::*;
use crate::{NDNInputRequestCommon, TransTaskControlAction, TransTaskInfo, TransTaskStatus};
<<<<<<< HEAD
use cyfs_base::{BuckyResult, DeviceId, ObjectId, AccessString};
=======
use cyfs_base::{*};
>>>>>>> f3f66501
use cyfs_core::TransContext;
use cyfs_util::cache::FileDirRef;

use serde::{Deserialize, Serialize};
use std::path::PathBuf;
<<<<<<< HEAD
=======
use std::str::FromStr;
>>>>>>> f3f66501

pub struct TransGetContextInputRequest {
    pub common: NDNInputRequestCommon,
    pub context_id: Option<ObjectId>,
    pub context_path: Option<String>,
}

pub type TransGetContextInputResponse = TransGetContextOutputResponse;

pub struct TransUpdateContextInputRequest {
    pub common: NDNInputRequestCommon,

    pub context: TransContext,
    pub access: Option<AccessString>,
}

#[derive(Debug)]
pub struct TransCreateTaskInputRequest {
    pub common: NDNInputRequestCommon,
    pub object_id: ObjectId,
    // 保存到的本地目录or文件
    pub local_path: PathBuf,
    pub device_list: Vec<DeviceId>,

    pub group: Option<String>,
    pub context: Option<String>,

    pub auto_start: bool,
}

impl TransCreateTaskInputRequest {
    pub fn check_valid(&self) -> BuckyResult<()> {
        self.common.check_param_with_referer(&self.object_id)
    }
}

// 控制传输一个任务的状态
#[derive(Debug)]
pub struct TransControlTaskInputRequest {
    // 用以处理acl
    pub common: NDNInputRequestCommon,
    pub task_id: String,
    pub action: TransTaskControlAction,
}

#[derive(Debug)]
pub struct TransGetTaskStateInputRequest {
    // 用以处理acl
    pub common: NDNInputRequestCommon,
    pub task_id: String,
}

pub type TransGetTaskStateInputResponse = TransGetTaskStateOutputResponse;

<<<<<<< HEAD
=======
// method how to deal with chunk position tracker record 
#[derive(Debug, Clone, Copy)]
pub enum TransPublishChunkMethod {
    // track local postion 
    Track, 
    // copy to chunk cache path
    Copy, 
    // do nothing
    None
}

impl Default for TransPublishChunkMethod {
    fn default() -> Self {
        Self::Track
    }
}

impl TryFrom<u8> for TransPublishChunkMethod {
    type Error = BuckyError;

    fn try_from(v: u8) -> BuckyResult<Self> {
        match v {
            0 => Ok(Self::Track), 
            1 => Ok(Self::Copy), 
            2 => Ok(Self::None), 
            _ => Err(BuckyError::new(BuckyErrorCode::InvalidInput, format!("invalid track chunk method {}", v)))
        }
    }
}

impl Into<u8> for TransPublishChunkMethod {
    fn into(self) -> u8 {
        match self {
            Self::Track => 0, 
            Self::Copy => 1, 
            Self::None => 2
        }
    }
}

impl FromStr for TransPublishChunkMethod {
    type Err = BuckyError;

    fn from_str(str: &str) -> BuckyResult<Self> {
        match str {
            "Track" => Ok(Self::Track), 
            "Copy" => Ok(Self::Copy), 
            "None" => Ok(Self::None),
            _ => Err(BuckyError::new(BuckyErrorCode::InvalidInput, format!("invalid chunk method {}", str)))
        }
    }
}

impl ProtobufTransform<TransPublishChunkMethod> for i32 {
    fn transform(value: TransPublishChunkMethod) -> BuckyResult<Self> {
        Ok(Into::<u8>::into(value) as i32)
    }
}

impl ProtobufTransform<Option<i32>> for TransPublishChunkMethod {
    fn transform(value: Option<i32>) -> BuckyResult<Self> {
        value.map(|v|  Self::try_from(v as u8)).unwrap_or(Ok(Self::Track))
    }
}

>>>>>>> f3f66501
#[derive(Debug)]
pub struct TransPublishFileInputRequest {
    // 用以处理acl
    pub common: NDNInputRequestCommon,
    // 文件所属者
    pub owner: ObjectId,

    // 文件的本地路径
    pub local_path: PathBuf,
    // chunk大小
    pub chunk_size: u32,
    // how to deal with chunk position tracker record 
    pub chunk_method: TransPublishChunkMethod, 

    pub access: Option<AccessString>,
    
    pub file_id: Option<ObjectId>,
    // 关联的dirs
    pub dirs: Option<Vec<FileDirRef>>,
}

#[derive(Debug)]
pub struct TransQueryTasksInputRequest {
    pub common: NDNInputRequestCommon,
    pub task_status: Option<TransTaskStatus>,
    pub range: Option<(u64, u32)>,
}

#[derive(Debug, Serialize, Deserialize)]
pub struct TransPublishFileInputResponse {
    pub file_id: ObjectId,
}

#[derive(Debug, Serialize, Deserialize)]
pub struct TransCreateTaskInputResponse {
    pub task_id: String,
}

pub struct TransQueryTasksInputResponse {
    pub task_list: Vec<TransTaskInfo>,
}

// get task group state
#[derive(Debug)]
pub struct TransGetTaskGroupStateInputRequest {
    pub common: NDNInputRequestCommon,
<<<<<<< HEAD

=======
    pub group_type: TransTaskGroupType, 
>>>>>>> f3f66501
    pub group: String,
    pub speed_when: Option<u64>,
}

pub type TransGetTaskGroupStateInputResponse = TransGetTaskGroupStateOutputResponse;

// control task group
#[derive(Debug)]
pub struct TransControlTaskGroupInputRequest {
    pub common: NDNInputRequestCommon,
<<<<<<< HEAD

=======
    pub group_type: TransTaskGroupType, 
>>>>>>> f3f66501
    pub group: String,
    pub action: TransTaskGroupControlAction,
}

pub type TransControlTaskGroupInputResponse = TransControlTaskGroupOutputResponse;<|MERGE_RESOLUTION|>--- conflicted
+++ resolved
@@ -1,19 +1,12 @@
 use super::output_request::*;
 use crate::{NDNInputRequestCommon, TransTaskControlAction, TransTaskInfo, TransTaskStatus};
-<<<<<<< HEAD
-use cyfs_base::{BuckyResult, DeviceId, ObjectId, AccessString};
-=======
 use cyfs_base::{*};
->>>>>>> f3f66501
 use cyfs_core::TransContext;
 use cyfs_util::cache::FileDirRef;
 
 use serde::{Deserialize, Serialize};
 use std::path::PathBuf;
-<<<<<<< HEAD
-=======
 use std::str::FromStr;
->>>>>>> f3f66501
 
 pub struct TransGetContextInputRequest {
     pub common: NDNInputRequestCommon,
@@ -68,8 +61,6 @@
 
 pub type TransGetTaskStateInputResponse = TransGetTaskStateOutputResponse;
 
-<<<<<<< HEAD
-=======
 // method how to deal with chunk position tracker record 
 #[derive(Debug, Clone, Copy)]
 pub enum TransPublishChunkMethod {
@@ -135,7 +126,6 @@
     }
 }
 
->>>>>>> f3f66501
 #[derive(Debug)]
 pub struct TransPublishFileInputRequest {
     // 用以处理acl
@@ -182,11 +172,7 @@
 #[derive(Debug)]
 pub struct TransGetTaskGroupStateInputRequest {
     pub common: NDNInputRequestCommon,
-<<<<<<< HEAD
-
-=======
     pub group_type: TransTaskGroupType, 
->>>>>>> f3f66501
     pub group: String,
     pub speed_when: Option<u64>,
 }
@@ -197,11 +183,7 @@
 #[derive(Debug)]
 pub struct TransControlTaskGroupInputRequest {
     pub common: NDNInputRequestCommon,
-<<<<<<< HEAD
-
-=======
     pub group_type: TransTaskGroupType, 
->>>>>>> f3f66501
     pub group: String,
     pub action: TransTaskGroupControlAction,
 }

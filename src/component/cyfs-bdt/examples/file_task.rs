use std::{time::Duration};
use sha2::Digest;
use cyfs_base::*;
use cyfs_util::cache::*;
use cyfs_bdt::*;
mod utils;


#[async_std::main]
async fn main() {
    cyfs_util::process::check_cmd_and_exec("bdt-example-file-task");
    cyfs_debug::CyfsLoggerBuilder::new_app("bdt-example-file-task")
        .level("debug")
        .console("info")
        .build()
        .unwrap()
        .start();

    cyfs_debug::PanicBuilder::new("bdt-example-file-task", "bdt-example-file-task")
        .exit_on_panic(true)
        .build()
        .start();

    let (ln_dev, ln_secret) = utils::create_device(
        "5aSixgLuJjfrNKn9D4z66TEM6oxL3uNmWCWHk52cJDKR",
        &["W4tcp127.0.0.1:10000"],
    )
    .unwrap();
    let (rn_dev, rn_secret) = utils::create_device(
        "5aSixgLuJjfrNKn9D4z66TEM6oxL3uNmWCWHk52cJDKR",
        &["W4tcp127.0.0.1:10001"],
    )
    .unwrap();

    let mut ln_params = StackOpenParams::new("bdt-example-file-task-downloader");
    ln_params.known_device = Some(vec![rn_dev.clone()]);
    let ln_stack = Stack::open(ln_dev.clone(), ln_secret, ln_params)
        .await
        .unwrap();



    let mut rn_params = StackOpenParams::new("bdt-example-file-task-uploader");
    let rn_tracker = MemTracker::new();
    let rn_store = TrackedChunkStore::new(NamedDataCache::clone(&rn_tracker), TrackerCache::clone(&rn_tracker));
    rn_params.chunk_store = Some(rn_store.clone_as_reader());
    let rn_stack = Stack::open(rn_dev, rn_secret, rn_params).await.unwrap();


    let mut file_hash = sha2::Sha256::new();
    let mut file_len = 0u64;
    let mut chunkids = vec![];

    let up_dir = cyfs_util::get_named_data_root("bdt-example-file-task-uploader");
    let up_path = up_dir.join(bucky_time_now().to_string());


    {
        let mut up_file = async_std::fs::OpenOptions::new()
            .create(true)
            .write(true)
            .open(up_path.as_path())
            .await
            .unwrap();

        for _ in 0..1024 {
            let (chunk_len, chunk_data) = utils::random_mem(1024, 1024);
            let chunk_hash = hash_data(&chunk_data[..]);
            file_hash.input(&chunk_data[..]);
            
            file_len += chunk_len as u64;
            let chunkid = ChunkId::new(&chunk_hash, chunk_len as u32);
            chunkids.push(chunkid);

            use async_std::io::prelude::*;
            let _ = up_file.write(chunk_data.as_slice()).await.unwrap();
        }

    }   
    

    let file = File::new(
        ObjectId::default(),
        file_len,
        file_hash.result().into(),
        ChunkList::ChunkInList(chunkids),
    )
    .no_create_time()
    .build();


    let _ = rn_store.track_file_in_path(file.clone(), up_path)
        .await
        .unwrap();


    let (path, reader) = download_file(
        &*ln_stack, 
        file, 
        None, 
        SingleDownloadContext::desc_streams("".to_owned(), vec![rn_stack.local_const().clone()]), 
    ).await.unwrap();
    let task = ln_stack.ndn().root_task().download().sub_task(path.as_str()).unwrap();

    async_std::task::spawn(async_std::io::copy(reader, async_std::io::sink()));

    loop {
        log::info!("task speed {} progress {}", task.cur_speed(), task.downloaded() as f32 / file_len as f32);
        let _ = async_std::task::sleep(Duration::from_secs(1)).await;
<<<<<<< HEAD
        if let DownloadTaskState::Finished = task.state() {
=======
        if let NdnTaskState::Finished = task.state() {
>>>>>>> 1c12c499
            break;
        }
    }
    
}<|MERGE_RESOLUTION|>--- conflicted
+++ resolved
@@ -107,11 +107,7 @@
     loop {
         log::info!("task speed {} progress {}", task.cur_speed(), task.downloaded() as f32 / file_len as f32);
         let _ = async_std::task::sleep(Duration::from_secs(1)).await;
-<<<<<<< HEAD
-        if let DownloadTaskState::Finished = task.state() {
-=======
         if let NdnTaskState::Finished = task.state() {
->>>>>>> 1c12c499
             break;
         }
     }

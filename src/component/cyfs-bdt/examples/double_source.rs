--- conflicted
+++ resolved
@@ -78,11 +78,7 @@
         let context = SingleDownloadContext::new("".to_owned());
         context.add_source(DownloadSource {
             target: rn_stack.local_const().clone(), 
-<<<<<<< HEAD
-            encode_desc: ChunkEncodeDesc::reverse_stream(None, None), 
-=======
             codec_desc: ChunkCodecDesc::reverse_stream(None, None), 
->>>>>>> 128a7cc5
         });
 
         let (_, reader) = download_chunk(

use std::{
    sync::{RwLock}, 
    collections::{BTreeSet, hash_map::HashMap}
};
use cyfs_base::*;
use crate::dht::*;
use super::outer_device_cache::*;
<<<<<<< HEAD
use crate::dht::DeviceBucketes;
=======
>>>>>>> 40fbacf7

pub struct DeviceCache {
    outer: Option<Box<dyn OuterDeviceCache>>,
    //FIXME 先简单干一个
    cache: RwLock<HashMap<DeviceId, Device>>,
    // sn
<<<<<<< HEAD
    sn_area_cache: RwLock<DeviceBucketes>,
=======
    sn_list: RwLock<BTreeSet<DeviceId>>,
>>>>>>> 40fbacf7
}

impl DeviceCache {
    pub fn new(outer: Option<Box<dyn OuterDeviceCache>>) -> Self {
        Self {
            cache: RwLock::new(HashMap::new()),
            outer,
<<<<<<< HEAD
            sn_area_cache: RwLock::new(DeviceBucketes::new()),
=======
            sn_list: RwLock::new(BTreeSet::new()),
>>>>>>> 40fbacf7
        }
    }

    pub fn add(&self, id: &DeviceId, device: &Device) {
        // FIXME 这里添加一个检测，确保添加的device id匹配
        let real_device_id = device.desc().device_id();
        if *id != real_device_id {
            error!("add device but unmatch device_id! param_id={}, calc_id={}", id, real_device_id);
            // panic!("{}", msg);
            return;
        }


        // 添加到内存缓存
        {
            let mut cache = self.cache.write().unwrap();
            cache.insert(id.clone(), device.clone());
        }

        if let Some(outer) = &self.outer {
            let outer = outer.clone_cache();
            let id = id.to_owned();
            let device = device.to_owned();
            
            async_std::task::spawn(async move {
                outer.add(&id, device).await;
            });
        }
    }

    pub async fn get(&self, id: &DeviceId) -> Option<Device> {
        let mem_cache = self.get_inner(id);
        if mem_cache.is_some() {
            mem_cache
        } else if let Some(outer) = &self.outer {
            outer.get(id).await
        } else {
            None
        }
    }
<<<<<<< HEAD
}

impl DeviceCache {
    pub fn reset_sn_list(&self, sn_list: &Vec<Device>) {
        let mut bucketes = DeviceBucketes::new();

        sn_list.iter()
            .for_each(| device | {
                let _ = bucketes.set(&device.desc().object_id(), device);
            });

        let caches = &mut *self.sn_area_cache.write().unwrap();
        std::mem::swap(&mut bucketes, caches);
    }

    pub fn add_sn(&self, sn: &Device) {
        let _ = self.sn_area_cache.write().unwrap()
            .set(&sn.desc().object_id(), sn);
    }

    pub fn get_nearest_of(&self, id:& DeviceId) -> Option<Device> {
        self.sn_area_cache.read().unwrap()
            .get_nearest_of(id.object_id())
            .cloned()
=======

    pub fn get_inner(&self, id: &DeviceId) -> Option<Device> {
        self.cache.read().unwrap().get(id).cloned()
    }

    pub fn remove_inner(&self, id: &DeviceId) {
        self.cache.write().unwrap().remove(id);
    }
}

impl DeviceCache {
    pub fn add_sn(&self, sn_list: &Vec<Device>) {
        for sn in sn_list {
            let id = sn.desc().device_id();
            self.add(&id, sn);
            self.sn_list.write().unwrap().insert(id);
        }
       
    }
    pub fn nearest_sn_of(remote: &DeviceId, sn_list: &[DeviceId]) -> Option<DeviceId> {
        sn_list.iter().min_by(|l, r| l.object_id().distance(remote.object_id()).cmp(&r.object_id().distance(remote.object_id()))).cloned()
    }

    pub fn sn_list(&self) -> Vec<DeviceId> {
        self.sn_list.read().unwrap().iter().cloned().collect()
>>>>>>> 40fbacf7
    }
}<|MERGE_RESOLUTION|>--- conflicted
+++ resolved
@@ -5,21 +5,13 @@
 use cyfs_base::*;
 use crate::dht::*;
 use super::outer_device_cache::*;
-<<<<<<< HEAD
-use crate::dht::DeviceBucketes;
-=======
->>>>>>> 40fbacf7
 
 pub struct DeviceCache {
     outer: Option<Box<dyn OuterDeviceCache>>,
     //FIXME 先简单干一个
     cache: RwLock<HashMap<DeviceId, Device>>,
     // sn
-<<<<<<< HEAD
-    sn_area_cache: RwLock<DeviceBucketes>,
-=======
     sn_list: RwLock<BTreeSet<DeviceId>>,
->>>>>>> 40fbacf7
 }
 
 impl DeviceCache {
@@ -27,11 +19,7 @@
         Self {
             cache: RwLock::new(HashMap::new()),
             outer,
-<<<<<<< HEAD
-            sn_area_cache: RwLock::new(DeviceBucketes::new()),
-=======
             sn_list: RwLock::new(BTreeSet::new()),
->>>>>>> 40fbacf7
         }
     }
 
@@ -72,32 +60,6 @@
             None
         }
     }
-<<<<<<< HEAD
-}
-
-impl DeviceCache {
-    pub fn reset_sn_list(&self, sn_list: &Vec<Device>) {
-        let mut bucketes = DeviceBucketes::new();
-
-        sn_list.iter()
-            .for_each(| device | {
-                let _ = bucketes.set(&device.desc().object_id(), device);
-            });
-
-        let caches = &mut *self.sn_area_cache.write().unwrap();
-        std::mem::swap(&mut bucketes, caches);
-    }
-
-    pub fn add_sn(&self, sn: &Device) {
-        let _ = self.sn_area_cache.write().unwrap()
-            .set(&sn.desc().object_id(), sn);
-    }
-
-    pub fn get_nearest_of(&self, id:& DeviceId) -> Option<Device> {
-        self.sn_area_cache.read().unwrap()
-            .get_nearest_of(id.object_id())
-            .cloned()
-=======
 
     pub fn get_inner(&self, id: &DeviceId) -> Option<Device> {
         self.cache.read().unwrap().get(id).cloned()
@@ -123,6 +85,5 @@
 
     pub fn sn_list(&self) -> Vec<DeviceId> {
         self.sn_list.read().unwrap().iter().cloned().collect()
->>>>>>> 40fbacf7
     }
 }
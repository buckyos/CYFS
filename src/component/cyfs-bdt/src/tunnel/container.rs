--- conflicted
+++ resolved
@@ -54,7 +54,6 @@
 impl BuildTunnelParams {
     pub(crate) fn nearest_sn(&self, stack: &Stack) -> Option<DeviceId> {
         let remote = self.remote_const.device_id();
-<<<<<<< HEAD
         let cached_remote = stack.device_cache().get_inner(&remote);
         let known_remote = cached_remote.as_ref().or_else(|| self.remote_desc.as_ref());
 
@@ -66,26 +65,6 @@
     pub(crate) fn retry_sn_list(&self, stack: &Stack, nearest: &DeviceId) -> Option<Vec<DeviceId>> {
         self.remote_sn.clone().or_else(|| Some(stack.sn_client().cache().known_list()))
             .map(|sn_list| sn_list.into_iter().filter(|sn| sn != nearest).collect())
-=======
-        let sn_id = self.remote_desc.as_ref().and_then(|_device| {
-            // device.connect_info().sn_list().get(0).map(|id| {
-            //     info!("{} neareset sn use remote device {}", self, id);
-            //     id.clone()
-            // })
-            None
-        }).or_else(|| self.remote_sn.iter().min_by(|l, r| l.object_id().distance(remote.object_id()).cmp(&r.object_id().distance(remote.object_id()))).map(|id| {
-            info!("{} neareset sn use remote sn list {}", self, id);
-            id.clone()
-        }))
-        .or_else(|| stack.device_cache().nearest_sn_of(&remote).map(|id| {
-            info!("{} neareset sn use known sn list {}", self, id);
-            id.clone()
-        }))
-        .ok_or_else(|| BuckyError::new(BuckyErrorCode::InvalidParam, "neither remote device nor sn in build params"))?;
-
-        stack.device_cache().get(&sn_id).await
-            .ok_or_else(|| BuckyError::new(BuckyErrorCode::InvalidParam, "got sn device object failed"))
->>>>>>> 128a7cc5
     }
 }
 

use log::*;
use std::{
    time::Duration, 
    sync::RwLock, 
    sync::atomic::{AtomicI32, AtomicU64, Ordering}
};
use async_std::{
    sync::{Arc}, 
    future
, task};
use async_trait::{async_trait};
use cyfs_base::*;
use crate::{
    types::*,
<<<<<<< HEAD
    protocol::{self, *, v0::*}, 
=======
    protocol::{*, self}, 
    MTU,
>>>>>>> 16bf751a
    interface::{*, udp::{PackageBoxEncodeContext, OnUdpPackageBox}}, 
};
use super::{
    tunnel::{self, DynamicTunnel, TunnelOwner, ProxyType}, 
    TunnelContainer
};

struct ConnectingState {
    container: TunnelContainer, 
    owner: Box<dyn TunnelOwner>, 
    interface: udp::Interface, 
    waiter: StateWaiter
}

struct ActiveState {
    key: AesKey, 
    // 记录active 这个tunnel时的，远端的 device body 的update time
    remote_timestamp: Timestamp, 
    container: TunnelContainer, 
    owner: Box<dyn TunnelOwner>, 
    interface: udp::Interface, 
}

enum TunnelState {
    Connecting(ConnectingState), 
    Active(ActiveState), 
    Dead
}

impl std::fmt::Display for TunnelState {
    fn fmt(&self, f: &mut std::fmt::Formatter<'_>) -> std::fmt::Result {
        match self {
            TunnelState::Connecting(_) => write!(f, "connecting"), 
            TunnelState::Active(active_state) => write!(f, "Active:{{key:{}}}", active_state.key.mix_hash(None).to_string()), 
            TunnelState::Dead => write!(f, "dead")
        }
    }
}

impl From<&TunnelState> for tunnel::TunnelState {
    fn from(state: &TunnelState) -> Self {
        match state {
            TunnelState::Connecting(_) => tunnel::TunnelState::Connecting, 
            TunnelState::Active(active_state) => tunnel::TunnelState::Active(active_state.remote_timestamp), 
            TunnelState::Dead => tunnel::TunnelState::Dead
        }
    }
}

#[derive(Clone)]
pub struct Config {
    pub holepunch_interval: Duration, 
    pub connect_timeout: Duration, 
    pub ping_interval: Duration, 
    pub ping_timeout: Duration
}

struct TunnelImpl {
    local: Endpoint, 
    remote: Endpoint,  
    proxy: ProxyType, 
    state: RwLock<TunnelState>, 
    keeper_count: AtomicI32, 
    last_active: AtomicU64,
    mtu: usize,
}

#[derive(Clone)]
pub struct Tunnel(Arc<TunnelImpl>);

impl std::fmt::Display for Tunnel {
    fn fmt(&self, f: &mut std::fmt::Formatter<'_>) -> std::fmt::Result {
        write!(f, "UdpTunnel{{local:{},remote:{}}}", tunnel::Tunnel::local(self), tunnel::Tunnel::remote(self))
    }
}

impl Tunnel {
    pub fn new(
        container: TunnelContainer, 
        owner: Box<dyn TunnelOwner>, 
        interface: udp::Interface, 
        remote: Endpoint, 
        proxy: ProxyType) -> Self {
        let local = interface.local();
        let state = TunnelState::Connecting(ConnectingState {
            container: container.clone(), 
            owner: owner.clone_as_tunnel_owner(), 
            interface, 
            waiter: StateWaiter::new()
        });
        let tunnel = Self(Arc::new(TunnelImpl {
            mtu: MTU,
            local, 
            remote, 
            proxy, 
            state: RwLock::new(state), 
            keeper_count: AtomicI32::new(0), 
            last_active: AtomicU64::new(0)
        }));
        
        {
            let tunnel = tunnel.clone();
            let connect_timeout = container.config().udp.connect_timeout;
            task::spawn(async move {
                match future::timeout(connect_timeout, tunnel.wait_active()).await {
                    Ok(_state) => {
                        // assert_eq!(state, tunnel::TunnelState::Active, "state should be active");
                    }, 
                    Err(_err) => {
                        let waiter = {
                            let state = &mut *tunnel.0.state.write().unwrap();
                            match state {
                                TunnelState::Connecting(connecting) => {
                                    let mut waiter = StateWaiter::new();
                                    connecting.waiter.transfer_into(&mut waiter);
                                    *state = TunnelState::Dead;
                                    Some(waiter)
                                }, 
                                TunnelState::Active(_) => {
                                    // do nothing
                                    None
                                },
                                TunnelState::Dead => {
                                    // do nothing
                                    None
                                }
                            }
                        };
                        if let Some(waiter) = waiter  {
                            info!("{} dead for connecting timeout", tunnel);
                            waiter.wake();
                            owner.sync_tunnel_state(&DynamicTunnel::new(tunnel.clone()), tunnel::TunnelState::Connecting, tunnel::TunnelState::Dead);
                        }
                    }
                }
            });
        }

        tunnel
    }

    pub fn try_update_key(&self, by_box: &PackageBox) -> Result<(), BuckyError> {
        let state = &mut *self.0.state.write().unwrap();
        match state {
            TunnelState::Active(active_state) => {
                if active_state.key != *by_box.key() {
                    debug!("{} update active state key from {} to {}", self, active_state.key.mix_hash(None).to_string(), by_box.key().mix_hash(None).to_string());
                    active_state.key = by_box.key().clone();
                    Ok(())
                } else {
                    Err(BuckyError::new(BuckyErrorCode::ErrorState, "same key"))
                }
            },
            _ => {
                Err(BuckyError::new(BuckyErrorCode::ErrorState, "not active"))
            }
        }
    }

    async fn wait_active(&self) -> tunnel::TunnelState {
        let (state, opt_waiter) = {
            let state = &mut *self.0.state.write().unwrap();
            match state {
                TunnelState::Connecting(ref mut connecting_state) => {
                    let waiter = connecting_state.waiter.new_waiter();
                    (tunnel::TunnelState::Connecting, Some(waiter))
                },
                TunnelState::Active(active_state) => {
                    (tunnel::TunnelState::Active(active_state.remote_timestamp), None)
                },
                TunnelState::Dead => {
                    (tunnel::TunnelState::Dead, None)
                }
            }
        };
        if let Some(waiter) = opt_waiter {
            StateWaiter::wait(waiter, | | tunnel::Tunnel::state(self)).await
        } else {
            state
        }
    }

    fn active_by_package(&self, by_box: &PackageBox, remote_timestamp: Option<Timestamp>) -> BuckyResult<TunnelContainer> {
        self.active(by_box.key(), by_box.has_exchange(), remote_timestamp)
    }

    pub fn active(&self, key: &AesKey, exchange: bool, remote_timestamp: Option<Timestamp>) -> BuckyResult<TunnelContainer> { 
        let (container, to_sync, waiter) = {
            let state = &mut *self.0.state.write().unwrap(); 
            match state {
                TunnelState::Connecting(connecting_state) => {
                    if let Some(remote_timestamp) = remote_timestamp {
                        let mut waiter = StateWaiter::new();
                        connecting_state.waiter.transfer_into(&mut waiter);
                        info!("{} change state from Connecting to Active with key:{}", self, key.mix_hash(None).to_string());
                        let owner = connecting_state.owner.clone_as_tunnel_owner();
                        let container = connecting_state.container.clone();
                        *state = TunnelState::Active(ActiveState {
                            container: container.clone(), 
                            owner: owner.clone_as_tunnel_owner(), 
                            remote_timestamp, 
                            interface: connecting_state.interface.clone(),
                            key: key.clone()
                        });
                        Ok((container, 
                            Some((tunnel::TunnelState::Connecting, 
                                tunnel::TunnelState::Active(remote_timestamp), 
                                owner)),  
                            Some(waiter)))
                    } else {
                        Ok((connecting_state.container.clone(), None, None))
                    }
                }, 
                TunnelState::Active(active_state) => {
                    let former_state = tunnel::TunnelState::Active(active_state.remote_timestamp);
                    if let Some(remote_timestamp) = remote_timestamp {
                        if active_state.remote_timestamp < remote_timestamp {
                            debug!("{} update active remote timestamp {}", self, remote_timestamp);
                            active_state.remote_timestamp = remote_timestamp;
                        } 
                    }
                    if exchange && *key != active_state.key {
                        debug!("{} update active state key from {} to {}", self, active_state.key.mix_hash(None).to_string(), key.mix_hash(None).to_string());
                        active_state.key = key.clone();
                    }
                    Ok((active_state.container.clone(), 
                        Some((former_state, 
                            tunnel::TunnelState::Active(active_state.remote_timestamp), 
                            active_state.owner.clone_as_tunnel_owner())), 
                        None))
                },
                TunnelState::Dead => Err(BuckyError::new(BuckyErrorCode::ErrorState, "tunnel's dead"))
            }
        }?;
        
        if let Some(waiter) = waiter {
            waiter.wake();
        }

        if let Some((former_state, new_state, owner)) = to_sync {
            self.0.last_active.store(bucky_time_now(), Ordering::SeqCst);
            if former_state != new_state {
                owner.sync_tunnel_state(&tunnel::DynamicTunnel::new(self.clone()), former_state, new_state);
            }
        }

        Ok(container)
    }

    pub fn send_box(&self, package_box: &PackageBox) -> Result<(), BuckyError> {
        let (interface, tunnel_container) = {
            let state = &*self.0.state.read().unwrap();
            match state {
                TunnelState::Connecting(connecting) => Ok((connecting.interface.clone(), connecting.container.clone())), 
                TunnelState::Active(active) => Ok((active.interface.clone(), active.container.clone())), 
                TunnelState::Dead => Err(BuckyError::new(BuckyErrorCode::ErrorState, "tunnel dead"))
            }
        }?;
        let mut context = PackageBoxEncodeContext::from(tunnel_container.remote_const());
        context.set_ignore_exchange(ProxyType::None != self.0.proxy);
        interface.send_box_to(&mut context, package_box, tunnel::Tunnel::remote(self))?;
        Ok(())
    }

    pub fn raw_data_max_len() -> usize {
        udp::MTU
    }

    pub(super) fn raw_data_header_len_impl() -> usize {
        KeyMixHash::raw_bytes().unwrap()
    }

    pub fn raw_data_max_payload_len() -> usize {
        Self::raw_data_max_len() - Self::raw_data_header_len_impl()
    }


    fn owner(&self) -> Option<TunnelContainer> {
        let state = &*self.0.state.read().unwrap();
        match state {
            TunnelState::Connecting(connecting) => Some(connecting.container.clone()),  
            TunnelState::Active(active) => Some(active.container.clone()), 
            TunnelState::Dead => None
        }
    }
}

#[async_trait]
impl tunnel::Tunnel for Tunnel {
    fn mtu(&self) -> usize {
        self.0.mtu
    }

    fn ptr_eq(&self, other: &tunnel::DynamicTunnel) -> bool {
        *self.local() == *other.as_ref().local() 
        && *self.remote() == *other.as_ref().remote()
        && Arc::ptr_eq(&self.0, &other.clone_as_tunnel::<Tunnel>().0)
    }

    fn as_any(&self) -> &dyn std::any::Any {
        self
    }

    fn local(&self) -> &Endpoint {
        &self.0.local
    }

    fn remote(&self) -> &Endpoint {
        &self.0.remote
    }

    fn proxy(&self) -> ProxyType {
        self.0.proxy.clone()
    }

    fn state(&self) -> tunnel::TunnelState {
        let state = &*self.0.state.read().unwrap();
        tunnel::TunnelState::from(state)
    }

    
    fn raw_data_header_len(&self) -> usize {
        Self::raw_data_header_len_impl()
    }

    fn send_raw_data(&self, data: &mut [u8]) -> Result<usize, BuckyError> {
        let (key, interface) = {
            let state = &*self.0.state.read().unwrap();
            match state {
                TunnelState::Connecting(_) => Err(BuckyError::new(BuckyErrorCode::ErrorState, "tunnel not active")), 
                TunnelState::Active(active) => Ok((active.key.clone(), active.interface.clone())), 
                TunnelState::Dead => Err(BuckyError::new(BuckyErrorCode::ErrorState, "tunnel dead"))
            }
        }?;

        assert_eq!(data.len() > Self::raw_data_header_len_impl(), true);
        
        interface.send_raw_data_to(&key, data, tunnel::Tunnel::remote(self))
    }

    fn send_package(&self, package: DynamicPackage) -> Result<(), BuckyError> {
        let (tunnel_container, interface, key) = {
            if let TunnelState::Active(active_state) =  &*self.0.state.read().unwrap() {
            Ok((active_state.container.clone(), active_state.interface.clone(), active_state.key.clone()))
        } else {
            Err(BuckyError::new(BuckyErrorCode::ErrorState, "send packages on tunnel not active"))
        }}?;
        trace!("{} send packages with key {}", self, key.mix_hash(None).to_string());
        let package_box = PackageBox::from_package(tunnel_container.remote().clone(), key, package);
        let mut context = PackageBoxEncodeContext::from(tunnel_container.remote_const());
        context.set_ignore_exchange(ProxyType::None != self.0.proxy);
        interface.send_box_to(&mut context, &package_box, tunnel::Tunnel::remote(self))?;
        Ok(())
    }

    fn retain_keeper(&self) {
        info!("{} retain keeper", self);
        if 0 == self.0.keeper_count.fetch_add(1, Ordering::SeqCst) {
            if let Some((container, owner, cur_state)) = {
                let state = &*self.0.state.write().unwrap();
                if let TunnelState::Active(active_state) = state {
                    Some((active_state.container.clone(),
                    active_state.owner.clone_as_tunnel_owner(),  
                    tunnel::TunnelState::Active(active_state.remote_timestamp)))
                } else {
                    None
                }
            } {
                let tunnel = self.clone();
                let ping_interval = container.config().udp.ping_interval;
                let ping_timeout = container.config().udp.ping_timeout;

                task::spawn(async move {
                    loop {
                        if tunnel.0.keeper_count.load(Ordering::SeqCst) == 0 {
                            break;
                        }
                        let now = bucky_time_now();
                        let miss_active_time = Duration::from_micros(now - tunnel.0.last_active.load(Ordering::SeqCst));
                        if miss_active_time > ping_timeout {
                            let state = &mut *tunnel.0.state.write().unwrap();
                            if let TunnelState::Active(_) = state {
                                info!("{} dead for ping timeout", tunnel);
                                *state = TunnelState::Dead;
                                break;
                            } else {
                                break;
                            }
                        }
                        if miss_active_time > ping_interval {
                            if tunnel.0.keeper_count.load(Ordering::SeqCst) > 0 {
                                debug!("{} send ping", tunnel);
                                let ping = PingTunnel {
                                    package_id: 0,
                                    send_time: now,
                                    recv_data: 0,
                                };
                                let _ = tunnel::Tunnel::send_package(&tunnel, DynamicPackage::from(ping));
                            }
                        }

                        let _ = future::timeout(ping_interval, future::pending::<()>()).await;
                    };
                    owner.sync_tunnel_state(&tunnel::DynamicTunnel::new(tunnel.clone()), cur_state, tunnel.state());
                });
            } else {
                return;
            }
        }
    }

    fn release_keeper(&self) {
        info!("{} release keeper", self);
        self.0.keeper_count.fetch_add(-1, Ordering::SeqCst);
    }

    fn reset(&self) {
        info!("{} reset to Dead", self);
        let mut state = self.0.state.write().unwrap();
        *state = TunnelState::Dead;
    }
}

impl OnUdpPackageBox for Tunnel {
    fn on_udp_package_box(&self, udp_box: udp::UdpPackageBox) -> Result<(), BuckyError> {
        for p in udp_box.as_ref().packages_no_exchange() {
            match downcast_tunnel_handle!(p, |p| self.on_package(p, udp_box.as_ref()))? {
                OnPackageResult::Break => break, 
                _ => continue,
            };
        };
        Ok(())
        
    }
}


impl OnPackage<SynTunnel, &PackageBox> for Tunnel {
    fn on_package(&self, syn_tunnel: &SynTunnel, in_box: &PackageBox) -> Result<OnPackageResult, BuckyError> {
        let container = self.active_by_package(in_box, Some(syn_tunnel.from_device_desc.body().as_ref().unwrap().update_time()))?;
        // TODO: 考虑合并ack 和 session data
        // 回复ack tunnel
        let ack = AckTunnel {
            protocol_version: container.protocol_version(), 
            stack_version: container.stack_version(), 
            sequence: syn_tunnel.sequence,
            result: 0,
            send_time: 0,
            mtu: udp::MTU as u16,
            to_device_desc: container.stack().device_cache().local()       
        };

        let mut package_box = PackageBox::encrypt_box(container.remote().clone(), in_box.key().clone());
        package_box.append(vec![DynamicPackage::from(ack)]);
        let _ = self.send_box(&package_box);
         // 传回给 container 处理
         container.on_package(syn_tunnel, None)
    }
}

impl OnPackage<AckTunnel, &PackageBox> for Tunnel {
    fn on_package(&self, pkg: &AckTunnel, in_box: &PackageBox) -> Result<OnPackageResult, BuckyError> {
        let container = self.active_by_package(in_box, Some(pkg.to_device_desc.body().as_ref().unwrap().update_time()))?;
        // 传回给 container 处理
        container.on_package(pkg, None)
    }
}

impl OnPackage<AckAckTunnel, &PackageBox> for Tunnel {
    fn on_package(&self, _: &AckAckTunnel, in_box: &PackageBox) -> Result<OnPackageResult, BuckyError> {
        let _ = self.active_by_package(in_box, None)?;
        // do nothing
        Ok(OnPackageResult::Handled)
    }
}

impl OnPackage<PingTunnel, &PackageBox> for Tunnel {
    fn on_package(&self, ping: &PingTunnel, in_box: &PackageBox) -> Result<OnPackageResult, BuckyError> {
        let _ = self.active_by_package(in_box, None)?;
        let ping_resp = PingTunnelResp {
            ack_package_id: ping.package_id,
            send_time: bucky_time_now(),
            recv_data: 0,
        };
        let _ = tunnel::Tunnel::send_package(self, DynamicPackage::from(ping_resp));
        Ok(OnPackageResult::Handled)
    }
}

impl OnPackage<PingTunnelResp, &PackageBox> for Tunnel {
    fn on_package(&self, _: &PingTunnelResp, in_box: &PackageBox) -> Result<OnPackageResult, BuckyError> {
        let _ = self.active_by_package(in_box, None)?;
        // do nothing
        Ok(OnPackageResult::Handled)
    }
}

impl OnPackage<Datagram, &PackageBox> for Tunnel {
    fn on_package(&self, pkg: &Datagram, in_box: &PackageBox) -> Result<OnPackageResult, BuckyError> {
        let container = self.active_by_package(in_box, None)?;
        // 传回给 container 处理
        container.on_package(pkg, None)
    }
}

impl OnPackage<SessionData, &PackageBox> for Tunnel {
    fn on_package(&self, pkg: &SessionData, in_box: &PackageBox) -> Result<OnPackageResult, BuckyError> {
        let container = self.active_by_package(in_box, None)?;
        // 传回给 container 处理
        container.on_package(pkg, None)
    }
}

impl OnPackage<TcpSynConnection, &PackageBox> for Tunnel {
    fn on_package(&self, pkg: &TcpSynConnection, in_box: &PackageBox) -> Result<OnPackageResult, BuckyError> {
        let container = self.active_by_package(in_box, None)?;
        // 传回给 container 处理
        container.on_package(pkg, None)
    }
}









<|MERGE_RESOLUTION|>--- conflicted
+++ resolved
@@ -12,12 +12,8 @@
 use cyfs_base::*;
 use crate::{
     types::*,
-<<<<<<< HEAD
-    protocol::{self, *, v0::*}, 
-=======
-    protocol::{*, self}, 
+    protocol::{self, *, v0::*},
     MTU,
->>>>>>> 16bf751a
     interface::{*, udp::{PackageBoxEncodeContext, OnUdpPackageBox}}, 
 };
 use super::{

use log::*;
use std::{
    fmt, 
    //time::Duration,
    sync::RwLock, 
    collections::{BTreeMap, LinkedList}
};
use async_std::{
    sync::{Arc}, 
    task, 
    future
};
use async_trait::{async_trait};
use futures::future::{Abortable, AbortHandle, Aborted};
use cyfs_base::*;
use crate::{
    types::*, 
    protocol::{*, v0::*}, 
    interface::{*, udp::MTU_LARGE}, 
    history::keystore, 
    sn::client::PingClientCalledEvent, 
    stack::{WeakStack, Stack}, 
    stream::{StreamContainer}
};
use super::super::super::{BuildTunnelParams, tunnel::ProxyType};
use super::super::{action::*, builder::*, proxy::*};
use super::{action::*, package::*, tcp::*};


struct ConnectingState { 
    action_entries: BTreeMap<EndpointPair, DynConnectStreamAction>, 
    pre_established_actions: LinkedList<DynConnectStreamAction>,     
    proxy: Option<ProxyBuilder>, 
    waiter: StateWaiter 
}

impl ConnectingState {
    fn add_action<T: ConnectStreamAction>(&mut self, action: T) -> Result<DynConnectStreamAction, BuckyError> {
        self.add_dyn_action(action.clone_as_connect_stream_action())
    }

    fn add_dyn_action(&mut self, action: DynConnectStreamAction) -> Result<DynConnectStreamAction, BuckyError> {
        let ep_pair = EndpointPair::from((*action.local(), *action.remote()));
        if self.action_entries.get(&ep_pair).is_some() {
            Err(BuckyError::new(BuckyErrorCode::AlreadyExists, "action on endpoint pair exists"))
        } else {
            let _ = self.action_entries.insert(ep_pair, action.clone_as_connect_stream_action());
            Ok(action)
        }
    }

    fn action_of(&self, ep_pair: &EndpointPair) -> Option<DynConnectStreamAction> {
        self.action_entries.get(ep_pair).map(|a| a.clone_as_connect_stream_action())
    }
}



enum ConnectStreamBuilderState {
    Connecting(ConnectingState), 
    Establish, 
    Closed
}
struct ConnectStreamBuilderImpl {
    stack: WeakStack, 
    params: BuildTunnelParams, 
    stream: StreamContainer, 
    state: RwLock<ConnectStreamBuilderState>
}

#[derive(Clone)]
pub struct ConnectStreamBuilder(Arc<ConnectStreamBuilderImpl>);

impl fmt::Display for ConnectStreamBuilder {
    fn fmt(&self, f: &mut fmt::Formatter<'_>) -> fmt::Result {
        write!(f, "ConnectStreamBuilder{{stream:{}}}", self.0.stream.as_ref())
    }
}

impl ConnectStreamBuilder {
    pub fn new(
        stack: WeakStack, 
        params: BuildTunnelParams, 
        stream: StreamContainer) -> Self {
        Self(Arc::new(ConnectStreamBuilderImpl {
            stack, 
            params, 
            stream,
            state: RwLock::new(ConnectStreamBuilderState::Connecting(ConnectingState {
                action_entries: BTreeMap::new(), 
                pre_established_actions: LinkedList::new(), 
                proxy: None, 
                waiter: StateWaiter::new()
            }))
        }))
    }

    async fn build_inner(&self) -> BuckyResult<()> {
        let stack = Stack::from(&self.0.stack);

        let local = stack.sn_client().ping().default_local();
        let build_params = &self.0.params;
        
        let first_box = self.first_box(&local).await;
        if first_box.is_none() {
            return Ok(());
        }

        let first_box = Arc::new(first_box.unwrap());
        let remote_id = build_params.remote_const.device_id();
        let cached_remote = stack.device_cache().get_inner(&remote_id);
        let known_remote = cached_remote.as_ref().or_else(|| build_params.remote_desc.as_ref());
        
        let actions = if let Some(remote) = known_remote {
            self.explore_endpoint_pair(remote, first_box.clone(), |ep| ep.is_static_wan())
        } else {
            vec![] 
        };
        
        if actions.len() == 0 {
<<<<<<< HEAD
            let remote_sn = if build_params.remote_sn.len() == 0 {
                stack.device_cache().get_nearest_of(&build_params.remote_const.device_id())
            } else {
                if let Some(sn) = stack.device_cache().get(&build_params.remote_sn[0]).await {
                    Some(sn)
                } else {
                    let _ = stream.as_ref().cancel_connecting_with(&BuckyError::new(BuckyErrorCode::InvalidParam, "got sn device object failed"));
                    return;
                }
            };

            if let Some(remote_sn) = remote_sn {
                match self.call_sn(remote_sn, first_box).await {
                    Ok(actions) => {
                        if actions.len() == 0 {
                            let _ = stream.as_ref().cancel_connecting_with(&BuckyError::new(BuckyErrorCode::NotConnected, "on endpoint pair can establish"));
                        }
                    },
                    Err(err) => {
                        let msg = format!("call sn err:{}", err.msg());
                        let _ = stream.as_ref().cancel_connecting_with(&BuckyError::new(err.code(), msg.as_str()));
                    }
                }
            } else {
                let _ = stream.as_ref().cancel_connecting_with(&BuckyError::new(BuckyErrorCode::InvalidParam, "neither remote device nor sn in build params"));
                return;
            }
        }
=======
            let nearest_sn = build_params.nearest_sn(&stack);
            if let Some(sn) = nearest_sn {
                let timeout_ret = future::timeout(stack.config().stream.stream.retry_sn_timeout, self.call_sn(vec![sn.clone()], first_box.clone())).await;
                let retry_sn_list = match timeout_ret {
                    Ok(finish_ret) => finish_ret.is_err(),
                    Err(_) => true
                };
                if retry_sn_list {
                    if let Some(sn_list) = build_params.retry_sn_list(&stack, &sn) {
                        let _ = self.call_sn(sn_list, first_box).await;
                    }
                }
            }
        } 

        Ok(())
    }

    pub async fn build(&self) {
        self.sync_state_with_stream();

        let _ = self.build_inner().await
            .map_err(|err| {
                let _ = self.0.stream.as_ref().cancel_connecting_with(&err);
            });
>>>>>>> 40fbacf7
    }

    async fn first_box(&self, local: &Device) -> Option<PackageBox> {
        let stream = &self.0.stream;
        let stack = Stack::from(&self.0.stack);

        let syn_session_data = stream.as_ref().syn_session_data();
        if syn_session_data.is_none() {
            return None;
        }
        let syn_session_data = syn_session_data.unwrap();
        let key_stub = stack.keystore().create_key(stream.as_ref().tunnel().remote_const(), true);
        // 生成第一个package box
        let mut first_box = PackageBox::encrypt_box(
            stream.as_ref().tunnel().remote().clone(), 
            key_stub.key.clone());
            
        let syn_tunnel = SynTunnel {
            protocol_version: stream.as_ref().tunnel().protocol_version(), 
            stack_version: stream.as_ref().tunnel().stack_version(), 
            to_device_id: stream.as_ref().tunnel().remote().clone(), 
            from_device_desc: local.clone(),
            sequence: syn_session_data.syn_info.as_ref().unwrap().sequence.clone(), 
            send_time: syn_session_data.send_time.clone()
        };
        if let keystore::EncryptedKey::Unconfirmed(encrypted) = key_stub.encrypted {
            let mut exchg = Exchange::from((&syn_tunnel, encrypted, key_stub.key.mix_key));
            let _ = exchg.sign(stack.keystore().signer()).await;
            first_box.push(exchg);
        }
        first_box.push(syn_tunnel).push(syn_session_data.clone_with_data());
        Some(first_box)
    }

    async fn call_sn(&self, sn_list: Vec<DeviceId>, first_box: Arc<PackageBox>) -> Result<BuckyResult<()>, Aborted> {
        let (cancel, reg) = AbortHandle::new_pair();

        let builder = self.clone();
        task::spawn(async move {
            let _ = builder.wait_establish().await;
            cancel.abort();
        });

        Abortable::new(self.call_sn_inner(sn_list, first_box), reg).await
    }

    async fn call_sn_inner(&self, sn_list: Vec<DeviceId>, first_box: Arc<PackageBox>) -> BuckyResult<()> {
        let stack = Stack::from(&self.0.stack);
        let stream = &self.0.stream;
        let tunnel = stream.as_ref().tunnel();
        let call_session = stack.sn_client().call().call(
            None,
            tunnel.remote(),
            &sn_list, 
            |sn_call| {
                let mut context = udp::PackageBoxEncodeContext::from(sn_call);
                //FIXME 先不调用raw_measure_with_context
                //let len = first_box.raw_measure_with_context(&mut context).unwrap();
                let mut buf = vec![0u8; MTU_LARGE];
                let b = first_box.raw_encode_with_context(&mut buf, &mut context, &None).unwrap();
                //buf[0..b.len()].as_ref()
                let len = MTU_LARGE - b.len();
                buf.truncate(len);
                info!("{} encode first box to sn call, len: {}, package_box {:?}", self, len, first_box);
                buf
            }).await?;
        
        let mut success = false;
        loop {
            if let Some(session) = call_session.next().await.ok().and_then(|opt| opt) {
                if let Ok(remote) = session.result().unwrap() {
                    if let Some(proxy_buidler) = {
                        let state = &mut *self.0.state.write().unwrap();
                        match state {
                            ConnectStreamBuilderState::Connecting(connecting) => {
                                if connecting.proxy.is_none() {
                                    let proxy = ProxyBuilder::new(
                                        tunnel.clone(), 
                                        remote.get_obj_update_time(),  
                                        first_box.clone());
                                    debug!("{} create proxy builder", self);
                                    connecting.proxy = Some(proxy);
                                }
                                connecting.proxy.clone()
                            }, 
                            _ => {
                                debug!("{} ignore proxy builder for not in connecting state", self);
                                None
                            }
                        }
                    } {
                        //FIXME: 使用正确的proxy策略
                        for proxy in stack.proxy_manager().active_proxies() {
                            let _ = proxy_buidler.syn_proxy(ProxyType::Active(proxy)).await;
                        }
                        for proxy in remote.connect_info().passive_pn_list().iter().cloned() {
                            let _ = proxy_buidler.syn_proxy(ProxyType::Passive(proxy)).await;
                        }
                    }
                    success = true;
                    let _ = self.explore_endpoint_pair(&remote, first_box.clone(), |_| true);
                }
            } else {
                break;
            }
        }
        
        if success {
            Ok(())
        } else {
            Err(BuckyError::new(BuckyErrorCode::Failed, "all failed"))
        }
    }

    fn explore_endpoint_pair<F: Fn(&Endpoint) -> bool>(&self, remote: &Device, first_box: Arc<PackageBox>, filter: F) -> Vec<DynConnectStreamAction> {
        let stack = Stack::from(&self.0.stack);
        let stream = &self.0.stream;
        let net_listener = stack.net_manager().listener();

        let mut has_udp_tunnel = false;
        let mut actions = vec![];

        let connect_info = remote.connect_info();
        for udp_interface in net_listener.udp() {
            for remote_ep in connect_info.endpoints().iter().filter(|ep| ep.is_udp() && ep.is_same_ip_version(&udp_interface.local()) && filter(ep)) {
                if let Ok(tunnel) = stream.as_ref().tunnel().create_tunnel(EndpointPair::from((udp_interface.local(), *remote_ep)), ProxyType::None) {
                    SynUdpTunnel::new(
                        tunnel, 
                        first_box.clone(), 
                        stream.as_ref().tunnel().config().udp.holepunch_interval); 
                    has_udp_tunnel = true; 
                }
            }
        }

        // for local_ip in net_listener.ip_set() {
            for remote_ep in connect_info.endpoints().iter().filter(|ep| ep.is_tcp() && filter(ep)) {
                if let Ok(tunnel) = stream.as_ref().tunnel().create_tunnel(EndpointPair::from((Endpoint::default_tcp(remote_ep), *remote_ep)), ProxyType::None) {
                    let action = ConnectTcpStream::new(
                        self.0.stack.clone(), 
                        self.0.stream.clone(), 
                        tunnel
                    );
                    actions.push(action.clone_as_connect_stream_action());
                    self.wait_action_pre_establish(action);  
                }
            }
        // }

        if has_udp_tunnel {
            let action = ConnectPackageStream::new(self.0.stream.clone());
            action.begin();
            actions.push(action.clone_as_connect_stream_action());
            self.wait_action_pre_establish(action);
        }

        match &mut *self.0.state.write().unwrap() {
            ConnectStreamBuilderState::Connecting(ref mut connecting) => {
                for a in &actions {
                    let _ = connecting.add_dyn_action(a.clone_as_connect_stream_action());
                }
            }, 
            _ => {
                // do nothing
            }
        }

        actions
    }  

    fn sync_state_with_stream(&self) {
        // 同步 stream 的establish状态
        // 当stream 的wait establish 返回时，builder 进入establish 或者 closed状态
        let builder = self.clone();
        task::spawn(async move {
            let builder_impl = &builder.0;
            let waiter = match builder_impl.stream.as_ref().wait_establish().await {
                Ok(_) => {
                    let state = &mut *builder_impl.state.write().unwrap();
                    match state {
                        ConnectStreamBuilderState::Connecting(ref mut connecting) => {
                            info!("{} connecting => establish", builder);
                            let waiter = connecting.waiter.transfer();
                            *state = ConnectStreamBuilderState::Establish;
                            waiter
                        }, 
                        ConnectStreamBuilderState::Establish => {
                            unreachable!("connection never establish when builder has established")
                        }, 
                        ConnectStreamBuilderState::Closed => {
                            // do nothing
                            // 时序上确实有builder先出错，但是stream 联通了的情况, 忽略就好
                            unreachable!("connection never establish when builder has closed")
                        }
                    }
                },
                Err(_) => {
                    let state = &mut *builder_impl.state.write().unwrap();
                    match state {
                        ConnectStreamBuilderState::Connecting(ref mut connecting) => {
                            info!("{} connecting1 => closed", builder);
                            let waiter = connecting.waiter.transfer();
                            *state = ConnectStreamBuilderState::Closed;
                            waiter
                        }, 
                        ConnectStreamBuilderState::Establish => {
                            unreachable!("connection never close when builder has established")
                        }, 
                        ConnectStreamBuilderState::Closed => {
                            unreachable!("connection never close when builder has closed")
                        }
                    }
                }
            };
            
            waiter.wake();
        });
    }

    fn stream(&self) -> &StreamContainer {
        &self.0.stream
    }

    fn wait_action_pre_establish<T: 'static + ConnectStreamAction>(&self, action: T) {
        // 第一个action进入establish 时，忽略其他action，builder进入pre establish， 调用 continue connect
        let builder = self.clone();
        task::spawn(async move {
            let action = match action.wait_pre_establish().await {
                ConnectStreamState::PreEstablish => {
                    let state = &mut *builder.0.state.write().unwrap();
                    match state {
                        ConnectStreamBuilderState::Connecting(ref mut connecting) => {
                            connecting.pre_established_actions.push_back(action.clone_as_connect_stream_action());
                            if connecting.pre_established_actions.len() == 1 {
                                connecting.pre_established_actions.front().map(|a| a.clone_as_connect_stream_action())
                            } else {
                                None
                            }
                        }, 
                        _ => {
                            None
                        }
                    }
                },  
                _ => {
                    None
                }
            };

            
            if let Some(action) = action {
                let mut action = action;
                loop {
                    match action.continue_connect().await {
                        Ok(selector) => {
                            let _ = builder.stream().as_ref().establish_with(selector, builder.stream()).await;
                            break;
                        }, 
                        Err(_) => {
                            let state = &mut *builder.0.state.write().unwrap();
                            match state {
                                ConnectStreamBuilderState::Connecting(ref mut connecting) => {
                                    let _ = connecting.pre_established_actions.pop_front().unwrap();
                                    if let Some(next) = connecting.pre_established_actions.front() {
                                        action = next.clone_as_connect_stream_action();
                                    } else {
                                        break;    
                                    }
                                }
                                _ => {
                                    break;
                                }
                            }
                        }
                    }
                }
            }
        });
    }
}

#[async_trait]
impl TunnelBuilder for ConnectStreamBuilder {
    fn sequence(&self) -> TempSeq {
        self.0.stream.sequence()
    }

    fn state(&self) -> TunnelBuilderState {
        match &*self.0.state.read().unwrap() {
            ConnectStreamBuilderState::Connecting(_) => TunnelBuilderState::Connecting, 
            ConnectStreamBuilderState::Establish => TunnelBuilderState::Establish,
            ConnectStreamBuilderState::Closed => TunnelBuilderState::Closed,
        }
    }

    async fn wait_establish(&self) -> Result<(), BuckyError> {
        let (state, waiter) = match &mut *self.0.state.write().unwrap() {
            ConnectStreamBuilderState::Connecting(connecting) => (TunnelBuilderState::Connecting, Some(connecting.waiter.new_waiter())),
            ConnectStreamBuilderState::Establish => (TunnelBuilderState::Establish, None),
            ConnectStreamBuilderState::Closed => (TunnelBuilderState::Closed, None)
        };
        match {
            if let Some(waiter) = waiter {
                StateWaiter::wait(waiter, | | self.state()).await
            } else {
                state
            }
        } {
            TunnelBuilderState::Establish => Ok(()), 
            TunnelBuilderState::Closed => Err(BuckyError::new(BuckyErrorCode::Failed, "builder failed")),
            _ => unreachable!()
        }
    }
}

impl OnPackage<TcpAckConnection, tcp::AcceptInterface> for ConnectStreamBuilder {
    fn on_package(&self, pkg: &TcpAckConnection, interface: tcp::AcceptInterface) -> Result<OnPackageResult, BuckyError> {
        debug!("{} on package {} from {}", self, pkg, interface);
        // 如果以相同 ep pair发起了多条tcp stream，只保留第一条
        let action = AcceptReverseTcpStream::new(self.0.stream.clone(), *interface.local(), *interface.remote());
        
        let _ = match &mut *self.0.state.write().unwrap() {
            ConnectStreamBuilderState::Connecting(ref mut connecting) => {
                connecting.add_action(action.clone())
            }, 
            _ => {
                Err(BuckyError::new(BuckyErrorCode::ErrorState, "accept tcp interface with tcp ack connection in no connecting1 state"))
            }
        }.map_err(|err| {
            debug!("{} ingore tcp ack connection for not in connecting1", self);
            err
        })?;
        self.wait_action_pre_establish(action.clone());
        action.on_package(pkg, interface)
    }
}

impl OnPackage<SessionData> for ConnectStreamBuilder {
    fn on_package(&self, pkg: &SessionData, _: Option<()>) -> Result<OnPackageResult, BuckyError> {
        if pkg.is_syn() {
            unreachable!()
        } else if pkg.is_syn_ack() {
            let action = match &*self.0.state.read().unwrap() {
                ConnectStreamBuilderState::Connecting(ref connecting) => {
                    connecting.action_of(&ConnectPackageStream::endpoint_pair()).map(|a| ConnectPackageStream::from(a)).ok_or_else(| | BuckyError::new(BuckyErrorCode::ErrorState, "got syn ack while package stream not connecting"))
                }, 
                _ => {
                    Err(BuckyError::new(BuckyErrorCode::ErrorState, "got syn ack  in no connecting1 state"))
                }
            }?;
            action.on_package(pkg, None)
        } else {
            unreachable!()
        }
    }
}

impl PingClientCalledEvent for ConnectStreamBuilder {
    fn on_called(&self, called: &SnCalled, _context: ()) -> Result<(), BuckyError> {
        let builder = self.clone();
        let active_pn_list = called.active_pn_list.clone();
        let remote_timestamp = called.peer_info.get_obj_update_time();
        task::spawn(async move {
            let stack = Stack::from(&builder.0.stack);
            let tunnel = builder.0.stream.as_ref().tunnel().clone();
            if let Some(first_box) = builder.first_box(&stack.sn_client().ping().default_local()).await {
                if let Some(proxy_builder) = {
                    let state = &mut *builder.0.state.write().unwrap();
                    match state {
                        ConnectStreamBuilderState::Connecting(connecting) => {
                            if connecting.proxy.is_none() {
                                let proxy = ProxyBuilder::new(
                                    tunnel, 
                                    remote_timestamp,  
                                    Arc::new(first_box));
                                debug!("{} create proxy builder", builder);
                                connecting.proxy = Some(proxy);
                            }
                            
                            connecting.proxy.clone()
                        }, 
                        _ => None
                    }
                } {
                    //FIXME: 使用正确的proxy策略
                    for proxy in active_pn_list {
                        let _ = proxy_builder.syn_proxy(ProxyType::Active(proxy));
                    }
                }
            }
        });
        
        Ok(())
    }
}

impl OnPackage<AckProxy, &DeviceId> for ConnectStreamBuilder {
    fn on_package(&self, pkg: &AckProxy, proxy: &DeviceId) -> Result<OnPackageResult, BuckyError> {
        if let Some(proxy_builder) = match &*self.0.state.read().unwrap() {
            ConnectStreamBuilderState::Connecting(connecting) => {
                connecting.proxy.clone()
            }, 
            _ => {
                None
            }
        } {
            proxy_builder.on_package(pkg, proxy)
        } else {
            let err = BuckyError::new(BuckyErrorCode::ErrorState, "proxy builder not exists");
            debug!("{} ignore ack proxy from {} for {}", self, proxy, err);
            Err(err)
        }
    }
}<|MERGE_RESOLUTION|>--- conflicted
+++ resolved
@@ -118,36 +118,6 @@
         };
         
         if actions.len() == 0 {
-<<<<<<< HEAD
-            let remote_sn = if build_params.remote_sn.len() == 0 {
-                stack.device_cache().get_nearest_of(&build_params.remote_const.device_id())
-            } else {
-                if let Some(sn) = stack.device_cache().get(&build_params.remote_sn[0]).await {
-                    Some(sn)
-                } else {
-                    let _ = stream.as_ref().cancel_connecting_with(&BuckyError::new(BuckyErrorCode::InvalidParam, "got sn device object failed"));
-                    return;
-                }
-            };
-
-            if let Some(remote_sn) = remote_sn {
-                match self.call_sn(remote_sn, first_box).await {
-                    Ok(actions) => {
-                        if actions.len() == 0 {
-                            let _ = stream.as_ref().cancel_connecting_with(&BuckyError::new(BuckyErrorCode::NotConnected, "on endpoint pair can establish"));
-                        }
-                    },
-                    Err(err) => {
-                        let msg = format!("call sn err:{}", err.msg());
-                        let _ = stream.as_ref().cancel_connecting_with(&BuckyError::new(err.code(), msg.as_str()));
-                    }
-                }
-            } else {
-                let _ = stream.as_ref().cancel_connecting_with(&BuckyError::new(BuckyErrorCode::InvalidParam, "neither remote device nor sn in build params"));
-                return;
-            }
-        }
-=======
             let nearest_sn = build_params.nearest_sn(&stack);
             if let Some(sn) = nearest_sn {
                 let timeout_ret = future::timeout(stack.config().stream.stream.retry_sn_timeout, self.call_sn(vec![sn.clone()], first_box.clone())).await;
@@ -173,7 +143,6 @@
             .map_err(|err| {
                 let _ = self.0.stream.as_ref().cancel_connecting_with(&err);
             });
->>>>>>> 40fbacf7
     }
 
     async fn first_box(&self, local: &Device) -> Option<PackageBox> {

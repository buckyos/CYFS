
// use log::*;
use std::{
    sync::{Arc, RwLock,}, 
    time::Duration, 
};
use async_std::{
    task
};
use futures::future::AbortRegistration;
use cyfs_base::*;
use crate::{
    types::*, 
    protocol::{v0::*}, 
    interface::{*, udp::{Interface}}, 
    stack::{WeakStack, Stack},
};
use super::{
    udp::{self, *}
};

#[derive(Clone)]
pub struct PingConfig {
    pub interval: Duration, 
    pub udp: udp::Config
}

#[derive(Debug, Clone, Copy, Eq, PartialEq)]
pub enum SnStatus {
    Online, 
    Offline
}


<<<<<<< HEAD

=======
>>>>>>> 664cde7a
impl std::fmt::Display for SnStatus {
    fn fmt(&self, f: &mut std::fmt::Formatter<'_>) -> std::fmt::Result {
        let v = match self {
            Self::Online => "online",
            Self::Offline => "offline",
        };

        write!(f, "{}", v)
    }
}


impl std::str::FromStr for SnStatus {
    type Err = BuckyError;

    fn from_str(s: &str) -> BuckyResult<Self> {
        match s {
            "online" => Ok(Self::Online),
            "offline" => Ok(Self::Offline),
            _ => {
                let msg = format!("unknown SnStatus value: {}", s);
                log::error!("{}", msg);

                Err(BuckyError::new(BuckyErrorCode::InvalidData, msg))
            }
        }
    }
}

<<<<<<< HEAD

=======
>>>>>>> 664cde7a
#[derive(Clone, Debug)]
pub struct PingSessionResp {
    pub from: Endpoint, 
    pub err: BuckyErrorCode, 
    pub endpoints: Vec<Endpoint>
}


#[async_trait::async_trait]
pub trait PingSession: Send + Sync + std::fmt::Display {
    fn sn(&self) -> &DeviceId;
    fn local(&self) -> Endpoint;
    fn reset(&self,  local_device: Option<Device>, sn_endpoint: Option<Endpoint>) -> Box<dyn PingSession>;
    fn clone_as_ping_session(&self) -> Box<dyn PingSession>;
    async fn wait(&self) -> BuckyResult<PingSessionResp>;
    fn stop(&self);
    fn on_time_escape(&self, _now: Timestamp) {

    }
    fn on_udp_ping_resp(&self, _resp: &SnPingResp, _from: &Endpoint) -> BuckyResult<()> {
        Ok(())
    }
}


enum ActiveState {
    FirstTry(Box<dyn PingSession>), 
    SecondTry(Box<dyn PingSession>), 
    Wait(Timestamp, Box<dyn PingSession>)
}

impl ActiveState {
    fn cur_session(&self) -> Box<dyn PingSession> {
        match self {
            Self::FirstTry(session) => session.clone_as_ping_session(), 
            Self::SecondTry(session) => session.clone_as_ping_session(),
            Self::Wait(_, session) => session.clone_as_ping_session()
        } 
    }
    fn trying_session(&self) -> Option<Box<dyn PingSession>> {
        match self {
            Self::FirstTry(session) => Some(session.clone_as_ping_session()), 
            Self::SecondTry(session) => Some(session.clone_as_ping_session()),
            _ => None 
        } 
    }
}

enum ClientState {
    Init(StateWaiter), 
    Connecting {
        waiter: StateWaiter, 
        sessions: Vec<Box<dyn PingSession>>, 
    }, 
    Active {
        waiter: StateWaiter, 
        state: ActiveState
    }, 
    Timeout, 
    Stopped
}

struct ClientImpl {
    stack: WeakStack, 
    config: PingConfig, 
    sn_index: usize,  
    sn_id: DeviceId, 
    sn: Device, 
    gen_seq: Arc<TempSeqGenerator>, 
    net_listener: NetListener, 
    local_device: RwLock<Device>,  
    state: RwLock<ClientState>
}

#[derive(Clone)]
pub struct PingClient(Arc<ClientImpl>);

impl std::fmt::Display for PingClient {
    fn fmt(&self, f: &mut std::fmt::Formatter<'_>) -> std::fmt::Result {
        let stack = Stack::from(&self.0.stack);
        write!(f, "PingClients{{local:{}, sn:{}}}", stack.local_device_id(), self.sn())
    }
}

impl PingClient {
    pub(crate) fn new(
        stack: WeakStack, 
        config: PingConfig, 
        gen_seq: Arc<TempSeqGenerator>, 
        net_listener: NetListener, 
        sn_index: usize, 
        sn: Device, 
        local_device: Device, 
    ) -> Self {
        let strong_stack = Stack::from(&stack);
        let sn_id = sn.desc().device_id();
        strong_stack.keystore().reset_peer(&sn_id);
    
        Self(Arc::new(ClientImpl {
            stack, 
            config, 
            gen_seq, 
            net_listener, 
            sn, 
            sn_id, 
            sn_index, 
            local_device: RwLock::new(local_device), 
            state: RwLock::new(ClientState::Init(StateWaiter::new()))
        }))
    }

    pub(crate) fn reset(
        &self, 
        net_listener: NetListener, 
        local_device: Device, 
    ) -> Self {
        Self(Arc::new(ClientImpl {
            stack: self.0.stack.clone(), 
            config: self.0.config.clone(), 
            sn_id: self.0.sn_id.clone(),
            sn_index: self.0.sn_index, 
            sn: self.0.sn.clone(), 
            gen_seq: self.0.gen_seq.clone(), 
            net_listener, 
            local_device: RwLock::new(local_device), 
            state: RwLock::new(ClientState::Init(StateWaiter::new()))
        }))
    }

    pub fn ptr_eq(&self, other: &Self) -> bool {
        Arc::ptr_eq(&self.0, &other.0)
    }

    pub fn local_device(&self) -> Device {
        self.0.local_device.read().unwrap().clone()
    }

    fn net_listener(&self) -> &NetListener {
        &self.0.net_listener
    }

    pub fn stop(&self) {
        let (waiter, sessions) = {
            let mut state = self.0.state.write().unwrap();
            match &mut *state {
                ClientState::Init(waiter) => {
                    let waiter = waiter.transfer();
                    *state = ClientState::Stopped;
                    (Some(waiter), vec![])
                }, 
                ClientState::Connecting {
                    waiter, 
                    sessions
                } => {
                    let waiter = waiter.transfer();
                    let sessions = sessions.iter().map(|s| s.clone_as_ping_session()).collect();
                    *state = ClientState::Stopped;
                    (Some(waiter), sessions)
                },
                ClientState::Active {
                    waiter, 
                    state: active
                } => {
                    let waiter = waiter.transfer();
                    let sessions = if let Some(session) = active.trying_session() {
                        vec![session]
                    } else {
                        vec![]
                    };
                    *state = ClientState::Stopped;
                    (Some(waiter), sessions)
                },
                _ => (None, vec![])
            }
        };

        if let Some(waiter) = waiter {
            waiter.wake()
        };

        for session in sessions {
            session.stop();
        }
        
    }


    pub fn sn(&self) -> &DeviceId {
        &self.0.sn_id
    }

    pub fn index(&self) -> usize {
        self.0.sn_index
    }


    async fn update_local(&self, local: Endpoint, outer: Endpoint) {
        info!("{} update local {} => {}", self, local, outer);
        let update = self.net_listener().update_outer(&local, &outer);
        if update > UpdateOuterResult::None {
            let mut local = self.local_device();
            let device_sn_list = local.mut_connect_info().mut_sn_list();
            device_sn_list.clear();
            device_sn_list.push(self.sn().clone());

            let device_endpoints = local.mut_connect_info().mut_endpoints();
            device_endpoints.clear();
            let bound_endpoints = self.net_listener().endpoints();
            for ep in bound_endpoints {
                device_endpoints.push(ep);
            }

            let stack = Stack::from(&self.0.stack);
            let _ = sign_and_set_named_object_body(
                stack.keystore().signer(),
                &mut local,
                &SignatureSource::RefIndex(0),
            ).await;

            let updated = {
                let mut store = self.0.local_device.write().unwrap();
                if store.body().as_ref().unwrap().update_time() < local.body().as_ref().unwrap().update_time() {
                    *store = local;
                    true
                } else {
                    false
                }
            };

            if updated {
                self.ping_once();
            }
        }
    }

    fn ping_once(&self) {
        info!("{} ping once", self);
        let mut state = self.0.state.write().unwrap();
        match &mut *state {
            ClientState::Active { 
                state: active, 
                .. 
            } => {
                match active {
                    ActiveState::Wait(_, session) => {
                        let session = session.reset(Some(self.local_device()), None);
                        *active = ActiveState::FirstTry(session.clone_as_ping_session());
                        {
                        
                            let client = self.clone();
                            let session = session.clone_as_ping_session();
                            task::spawn(async move {
                                client.sync_session_resp(session.as_ref(), session.wait().await);
                            });
                        }
                    }, 
                    _ => {}
                }
            },
            _ => {}
        }
    }

    fn sync_session_resp(&self, session: &dyn PingSession, result: BuckyResult<PingSessionResp>) {
        info!("{} wait session {} finished {:?}", self, session, result);
        struct NextStep {
            waiter: Option<StateWaiter>, 
            update: Option<(Endpoint, Endpoint)>, 
            to_start: Option<Box<dyn PingSession>>, 
            ping_once: bool, 
            update_cache: Option<Option<Endpoint>>
        }

        impl NextStep {
            fn none() -> Self {
                Self {
                    waiter: None, 
                    update: None, 
                    to_start: None, 
                    ping_once: false, 
                    update_cache: None
                }
            }
        }

        let next = {
            let mut state = self.0.state.write().unwrap();
            match &mut *state {
                ClientState::Connecting {
                    waiter, 
                    sessions 
                } => {
                    if let Some(index) = sessions.iter().enumerate().find_map(|(index, exists)| if exists.local() == session.local() { Some(index) } else { None }) {
                        match result {
                            Ok(resp) => {
                                let mut next = NextStep::none();
                                next.waiter = Some(waiter.transfer());

                                if resp.endpoints.len() > 0 {
                                    next.update = Some((session.local(), resp.endpoints[0]));
                                }

                                info!("{} online", self);

                                next.update_cache = Some(Some(resp.from));

                                *state = ClientState::Active {
                                    waiter: StateWaiter::new(), 
                                    state: ActiveState::Wait(bucky_time_now() + self.0.config.interval.as_micros() as u64, session.reset(None, Some(resp.from)))
                                };
                                
                                next
                            }, 
                            Err(_err) => {
                                sessions.remove(index);
                                let mut next = NextStep::none();
                                if sessions.len() == 0 {
                                    error!("{} timeout", self);
                                    next.waiter = Some(waiter.transfer());
                                    *state = ClientState::Timeout;
                                }

                                next
                            }
                        }
                    } else {
                        NextStep::none()
                    }
                }, 
                ClientState::Active { 
                    waiter, 
                    state: active 
                } => {
                    let mut next = NextStep::none();
                    if !active.cur_session().local().is_same_ip_addr(&session.local()) {
                        if let Ok(resp) = result {
                            if resp.endpoints.len() > 0 {
                                next.update = Some((session.local(), resp.endpoints[0]));
                            }

                            if let ActiveState::Wait(_, exists) = active {
                                if  session.local().addr().is_ipv4() && exists.local().addr().is_ipv6() {
                                    *active = ActiveState::Wait(bucky_time_now() + self.0.config.interval.as_micros() as u64, session.reset(None, None));
                                }
                            }
                        }
                    } else if active.trying_session().and_then(|exists| if exists.local() == session.local() { Some(()) } else { None }).is_some() {
                        match result {
                            Ok(resp) => {
                                *active = ActiveState::Wait(bucky_time_now() + self.0.config.interval.as_micros() as u64, session.reset(None, None));
                                
                                if resp.endpoints.len() > 0 {
                                    next.update = Some((session.local(), resp.endpoints[0]));
                                } else if resp.err == BuckyErrorCode::NotFound {
                                    next.ping_once = true;
                                }
                            },
                            Err(_err) => {
                                match active {
                                    ActiveState::FirstTry(session) => {
                                        let stack = Stack::from(&self.0.stack);
                                        stack.keystore().reset_peer(&self.sn());
                                        let session = session.reset(None, None);
                                        info!("{} start second try", self);
                                        *active = ActiveState::SecondTry(session);
                                    }, 
                                    ActiveState::SecondTry(_) => {
                                        next.waiter = Some(waiter.transfer());
                                        error!("{} timeout", self);
                                        *state = ClientState::Timeout;
                                        next.update_cache = Some(None);
                                    },
                                    _ => {}
                                }
                            }
                        }
                    }
                    next
                }, 
                _ => NextStep::none()
            }
        };

        if let Some(update) = next.update_cache {
            let stack = Stack::from(&self.0.stack);
            if let Some(remote) = update {
                stack.sn_client().cache().add_active(session.sn(), EndpointPair::from((session.local().clone(), remote)));
            } else {
                stack.sn_client().cache().remove_active(session.sn());
            }
        }

        if let Some(waiter) = next.waiter {
            waiter.wake();
        }

        if let Some(session) = next.to_start {
            let client = self.clone();
            task::spawn(async move {
                client.sync_session_resp(session.as_ref(), session.wait().await);
            });
        }

        if let Some((local, outer)) = next.update {
            let client = self.clone();
            task::spawn(async move {
                client.update_local(local, outer).await;
            });
        } else if next.ping_once {
            self.ping_once();
        }

    }

    pub async fn wait_offline(&self) -> BuckyResult<()> {
        enum NextStep {
            Wait(AbortRegistration),
            Return(BuckyResult<()>)
        }

        let next = {
            let mut state = self.0.state.write().unwrap();
            match &mut *state {
                ClientState::Stopped => NextStep::Return(Err(BuckyError::new(BuckyErrorCode::Interrupted, "user canceled"))), 
                ClientState::Active {
                    waiter, 
                    ..
                } => NextStep::Wait(waiter.new_waiter()), 
                ClientState::Timeout =>  NextStep::Return(Ok(())), 
                _ => NextStep::Return(Err(BuckyError::new(BuckyErrorCode::ErrorState, "not online"))), 
            }
        };
       
        match next {
            NextStep::Return(result) => result, 
            NextStep::Wait(waiter) => {
                StateWaiter::wait(waiter, || {
                    let state = self.0.state.read().unwrap();
                    match &*state {
                        ClientState::Stopped => Err(BuckyError::new(BuckyErrorCode::Interrupted, "user canceled")), 
                        ClientState::Timeout =>  Ok(()), 
                        _ => unreachable!()
                    }
                }).await
            }
        }
    }

    pub async fn wait_online(&self) -> BuckyResult<SnStatus> {
        info!("{} waiting online", self);
        enum NextStep {
            Wait(AbortRegistration),
            Start(AbortRegistration), 
            Return(BuckyResult<SnStatus>)
        }
        let next = {
            let mut state = self.0.state.write().unwrap();
            match &mut *state {
                ClientState::Init(waiter) => {
                    let waiter = waiter.new_waiter();
                    NextStep::Start(waiter)
                }, 
                ClientState::Connecting{ waiter, ..} => NextStep::Wait(waiter.new_waiter()), 
                ClientState::Active {..} => NextStep::Return(Ok(SnStatus::Online)), 
                ClientState::Timeout =>  NextStep::Return(Ok(SnStatus::Offline)), 
                ClientState::Stopped => NextStep::Return(Err(BuckyError::new(BuckyErrorCode::Interrupted, "user canceled"))), 
            }
        };
       
        let state = || {
            let state = self.0.state.read().unwrap();
            match &*state {
                ClientState::Active {..} => Ok(SnStatus::Online), 
                ClientState::Timeout =>  Ok(SnStatus::Offline), 
                ClientState::Stopped => Err(BuckyError::new(BuckyErrorCode::Interrupted, "user canceled")), 
                _ => unreachable!()
            }
        };

        match next {
            NextStep::Return(result) => result, 
            NextStep::Wait(waiter) => StateWaiter::wait(waiter, state).await, 
            NextStep::Start(waiter) => {
                info!("{} started", self);
                let mut sessions = vec![];
                for local in self.0.net_listener.udp()/*.iter().filter(|interface| interface.local().addr().is_ipv4()) */ {
                    let sn_endpoints: Vec<Endpoint> = self.0.sn.connect_info().endpoints().iter().filter(|endpoint| endpoint.is_udp() && endpoint.is_same_ip_version(&local.local())).cloned().collect();
                    if sn_endpoints.len() > 0 {
                        let params = UdpSesssionParams {
                            config: self.0.config.udp.clone(), 
                            local: local.clone(),
                            local_device: self.local_device(), 
                            with_device: true, 
                            sn_desc: self.0.sn.desc().clone(),
                            sn_endpoints,  
                        };
                        let session = UdpPingSession::new(self.0.stack.clone(), self.0.gen_seq.clone(), params).clone_as_ping_session();
                        info!("{} add session {}", self, session);
                        sessions.push(session);
                    }
                };

                // if sessions.len() == 0 {
                //     for local in net_listener.tcp().iter().filter(|listener| {
                //         listener.local().addr().is_ipv4() 
                //             && (listener.mapping_port().is_some() 
                //                 || listener.outer().and_then(|ep| if ep.is_static_wan() { Some(ep) } else { None }).is_some())
                //             }) {
                //         let sn_endpoints = sn.connect_info().endpoints().iter().filter(|endpoint|endpoint.is_tcp() && endpoint.is_same_ip_version(local)).cloned().collect();
        
                //         if sn_endpoints.len() > 0 {
                //             let params = UdpSesssionParams {
                //                 config: config.udp.clone(), 
                //                 local: local.clone(),
                //                 local_device: local_device.clone(), 
                //                 with_device: true, 
                //                 sn_desc: sn.desc().clone(),
                //                 sn_endpoints,  
                //             };
                //             sessions.push(UdpPingSession::new(stack.clone(),  gen_seq.clone(),  params));
                //         }
                //     }
                // }

                let start = {
                    let mut state = self.0.state.write().unwrap();
                    match &mut *state {
                        ClientState::Init(waiter) => {
                            let waiter = waiter.transfer();
                            *state = ClientState::Connecting {
                                waiter, 
                                sessions: sessions.iter().map(|s| s.clone_as_ping_session()).collect(), 
                            };
                            true
                        },
                        _ => false
                    }
                };

                if start {
                    for session in sessions.into_iter() {
                        let client = self.clone();
                        task::spawn(async move {
                            client.sync_session_resp(session.as_ref(), session.wait().await);
                        });
                    }
                } 

                StateWaiter::wait(waiter, state).await
            }
        }
       
    }

    pub fn on_time_escape(&self, now: Timestamp) {
        let sessions = {
            let mut state = self.0.state.write().unwrap();
            match &mut *state {
                ClientState::Connecting {
                    sessions, 
                    ..
                } => sessions.iter().map(|session| session.clone_as_ping_session()).collect(), 
                ClientState::Active { 
                    state: active, 
                    .. 
                } => {
                    match active {
                        ActiveState::Wait(next_time, session) => {
                            if now > *next_time {
                                let session = session.clone_as_ping_session();
                                *active = ActiveState::FirstTry(session.clone_as_ping_session());
                                {
                                
                                    let client = self.clone();
                                    let session = session.clone_as_ping_session();
                                    task::spawn(async move {
                                        client.sync_session_resp(session.as_ref(), session.wait().await);
                                    });
                                }
                                vec![session]
                            } else {
                                vec![]
                            }
                        }, 
                        ActiveState::FirstTry(session) => vec![session.clone_as_ping_session()], 
                        ActiveState::SecondTry(session) => vec![session.clone_as_ping_session()], 
                    }
                }, 
                _ => vec![]
            }
        };
        
        for session in sessions {
            session.on_time_escape(now);
        }
    }

    pub fn on_udp_ping_resp(&self, resp: &SnPingResp, from: &Endpoint, interface: Interface) {
        let sessions = {
            let state = self.0.state.read().unwrap();
            match &*state {
                ClientState::Connecting {
                    sessions, 
                    ..
                } => sessions.iter().filter_map(|session| {
                    if session.local() == interface.local() {
                        Some(session.clone_as_ping_session())
                    } else {
                        None
                    }
                }).collect(), 
                ClientState::Active { 
                    state: active, 
                    .. 
                } => {
                    if let Some(session) = active.trying_session().and_then(|session| if session.local() == interface.local() { Some(session) } else { None }) {
                        vec![session]
                    } else {
                        vec![]
                    }
                }, 
                _ => vec![]
            }
        };

        for session in sessions {
            let _ = session.on_udp_ping_resp(resp, from);
        }
    }


}



<|MERGE_RESOLUTION|>--- conflicted
+++ resolved
@@ -32,10 +32,6 @@
 }
 
 
-<<<<<<< HEAD
-
-=======
->>>>>>> 664cde7a
 impl std::fmt::Display for SnStatus {
     fn fmt(&self, f: &mut std::fmt::Formatter<'_>) -> std::fmt::Result {
         let v = match self {
@@ -65,10 +61,6 @@
     }
 }
 
-<<<<<<< HEAD
-
-=======
->>>>>>> 664cde7a
 #[derive(Clone, Debug)]
 pub struct PingSessionResp {
     pub from: Endpoint, 

--- conflicted
+++ resolved
@@ -45,10 +45,6 @@
     pub is_wan: bool,
 
     pub last_ping_seq: TempSeq,
-<<<<<<< HEAD
-
-=======
->>>>>>> 40fbacf7
     pub peer_status: PeerStatus,
     // pub call_peers: HashMap<DeviceId, TempSeq>, // <peerid, last_call_seq>
     // pub receipt: SnServiceReceipt,
@@ -179,10 +175,7 @@
 pub struct PeerManager {
     peers: Mutex<Peers>, 
     last_knock_time: AtomicU64,
-<<<<<<< HEAD
     timeout: Duration,
-=======
->>>>>>> 40fbacf7
     config: Config,
     statistic_manager: &'static StatisticManager,
 }
@@ -194,23 +187,15 @@
 
 
 impl PeerManager {
-<<<<<<< HEAD
-    pub fn new(timeout: Duration, config: Config) -> PeerManager {
-=======
-    pub fn new() -> PeerManager {
->>>>>>> 40fbacf7
+    pub fn new(timeout: Duration) -> PeerManager {
         PeerManager {
             peers: Mutex::new(Peers {
                 active_peers: Default::default(),
                 knock_peers: Default::default(),
             }),
             last_knock_time: AtomicU64::new(bucky_time_now()),
-<<<<<<< HEAD
             timeout,
-            config,
-=======
             config: Default::default(),
->>>>>>> 40fbacf7
             statistic_manager: StatisticManager::get_instance(),
         }
     }
@@ -239,12 +224,7 @@
                 log::debug!("ping without device-info.");
             }
 
-<<<<<<< HEAD
-            let recount_req = match (send_time - cached_peer.last_send_time) / self.config.ping_interval.as_micros() as u64 {
-=======
-
             let recount_req = match (send_time - cached_peer.last_send_time) / self.config.client_ping_interval.as_micros() as u64 {
->>>>>>> 40fbacf7
                 0 => {
                     let recode = if cached_peer.last_ping_seq >= seq {
                         false
@@ -267,10 +247,6 @@
                 cached_peer.last_ping_seq = seq;
             }
 
-<<<<<<< HEAD
-=======
-
->>>>>>> 40fbacf7
             // 客户端被签名的地址才被更新，避免恶意伪装
             if contain_addr(&cached_peer.desc, sender.remote()) 
                 || cached_peer.sender.key().mix_key != sender.key().mix_key {
@@ -324,12 +300,6 @@
             std::mem::swap(&mut knock_peers, &mut peers.active_peers);
             std::mem::swap(&mut knock_peers, &mut peers.knock_peers);
             self.last_knock_time.store(now, Ordering::SeqCst);
-<<<<<<< HEAD
-        }
-
-        self.statistic_manager.on_time_escape(now);
-=======
-
             Some(knock_peers.into_keys().collect())
         } else {
             None
@@ -338,8 +308,6 @@
         self.statistic_manager.on_time_escape(now);
 
         drop_maps
-
->>>>>>> 40fbacf7
     }
 
     pub fn find_peer(&self, id: &DeviceId) -> Option<FoundPeer> {

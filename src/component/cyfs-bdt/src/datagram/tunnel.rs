--- conflicted
+++ resolved
@@ -209,49 +209,9 @@
         datagram: protocol::Datagram,
         remote: &DeviceId,
     ) -> Result<(), std::io::Error> {
-<<<<<<< HEAD
-        assert_eq!(options.pieces.is_none(), true);
-        let datagram = protocol::v0::Datagram {
-            to_vport: vport,
-            from_vport: self.0.vport,
-            dest_zone: None,
-            hop_limit: None,
-            sequence: if options.sequence.is_some() {
-                let seq = options.sequence.unwrap();
-                if seq == TempSeq::default() {
-                    let seq = self.0.sequence.generate();
-                    options.sequence = Some(seq);
-                    Some(seq)
-                } else {
-                    Some(seq)
-                }
-            } else {
-                None
-            },
-            piece: None,
-            send_time: if options.send_time.is_some() {
-                let sendtime = bucky_time_now();
-                options.send_time = Some(sendtime);
-                Some(sendtime)
-            } else {
-                None
-            },
-            create_time: options.create_time,
-            author_id: options.author_id.as_ref().map(|id| id.clone()),
-            author: None,
-            inner_type: protocol::v0::DatagramType::Data,
-            data: TailedOwnedData::from(buf),
-        };
-        trace!(
-            "{} try send {} to {}:{}",
-            self.as_ref(),
-            datagram,
-            remote,
-            vport
-        );
-=======
+
         let plaintext = datagram.plaintext;
->>>>>>> 16bf751a
+
         let stack = Stack::from(&self.as_ref().stack);
         let tunnel = stack.tunnel_manager().container_of(remote);
         if let Some(tunnel) = tunnel {
@@ -422,11 +382,7 @@
         stack.datagram_manager().unbind(self.vport());
     }
 
-<<<<<<< HEAD
-// FIXME: 整个 OnPackage体系的 package参数改成转移不是引用，这里就可以不用拷贝data
-impl OnPackage<protocol::v0::Datagram, &TunnelContainer> for DatagramTunnel {
-    fn on_package(
-=======
+
     fn fragment_timer(&self, tick_sec: u64) {
         let frag_buffer = self.0.frag_buffer.clone();
         task::spawn(async move {
@@ -442,7 +398,6 @@
     }
 
     fn on_datagram(
->>>>>>> 16bf751a
         &self,
         pkg: &protocol::v0::Datagram,
         from: &TunnelContainer,

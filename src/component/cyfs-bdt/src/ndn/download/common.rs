--- conflicted
+++ resolved
@@ -142,10 +142,7 @@
 
 
 
-<<<<<<< HEAD
-=======
-
->>>>>>> 387362a2
+
 #[async_trait::async_trait]
 pub trait DownloadTask: NdnTask {
     fn clone_as_download_task(&self) -> Box<dyn DownloadTask>;

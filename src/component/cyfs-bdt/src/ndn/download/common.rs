use std::{
    collections::{LinkedList}, 
    io::SeekFrom, 
    ops::Range
};
use async_std::{
    pin::Pin, 
    task::{Context, Poll},
    task
};

use cyfs_base::*;
use crate::{
    types::*
};
use super::super::{
    types::*, 
    chunk::*,
    channel::{DownloadSession, protocol::v0::*}
};


#[derive(Clone, Debug)]
pub struct DownloadSourceFilter {
    pub exclude_target: Option<Vec<DeviceId>>, 
    pub include_target: Option<Vec<DeviceId>>, 
    pub include_codec: Option<Vec<ChunkCodecDesc>>, 
} 

impl Default for DownloadSourceFilter {
    fn default() -> Self {
        Self {
            exclude_target: None, 
            include_target: None, 
            include_codec: Some(vec![ChunkCodecDesc::Unknown])
        }
    } 
}

impl DownloadSourceFilter {
    pub fn fill_values(&mut self, chunk: &ChunkId) {
        self.include_codec = self.include_codec.as_ref().map(|include| include.iter().map(|codec| codec.fill_values(chunk)).collect());
    }

    pub fn check(&self, source: &DownloadSource<DeviceDesc>) -> bool {
        if let Some(exclude) = self.exclude_target.as_ref() {
            for target in exclude {
                if source.target.device_id().eq(target) {
                    return false;
                }
            }
        }

        if let Some(include_target) = self.include_target.as_ref() {
            let target_id = source.target.device_id();
            if include_target.iter().any(|include| target_id.eq(include)) {
                if let Some(include) = self.include_codec.as_ref() {
                    for codec in include {
                        if source.codec_desc.support_desc(codec) {
                            return true;
                        }
                    }
                } else {
                    return true;
                }
            }
            false
        } else if let Some(include) = self.include_codec.as_ref() {
            for codec in include {
                if source.codec_desc.support_desc(codec) {
                    return true;
                }
            }
            false
        } else {
            false
        }
    }
}

#[async_trait::async_trait]
pub trait DownloadContext: Send + Sync {
    fn is_mergable(&self) -> bool {
        true
    }
    fn clone_as_context(&self) -> Box<dyn DownloadContext>;
    fn referer(&self) -> &str;
    // update time when context's sources changed
    async fn update_at(&self) -> Timestamp;
    async fn sources_of(
        &self, 
        filter: &DownloadSourceFilter, 
        limit: usize
    ) -> (
        LinkedList<DownloadSource<DeviceDesc>>, 
        /*context's current update_at*/
        Timestamp);
    fn on_new_session(
        &self, 
        _task: &dyn LeafDownloadTask, 
        _session: &DownloadSession, 
        /*session created based on context's update_at*/
        _update_at: Timestamp
    ) {}
    // called when tried all source in context but task didn't finish  
    fn on_drain(
        &self, 
        _task: &dyn LeafDownloadTask, 
        /*event trigered based on context's update_at*/
        _update_at: Timestamp) {}
}

#[derive(Clone, Debug)]
pub struct DownloadSource<T: std::fmt::Debug + Clone + Send + Sync> {
    pub target: T, 
    pub codec_desc: ChunkCodecDesc, 
}

impl Into<DownloadSource<DeviceId>> for DownloadSource<DeviceDesc> {
    fn into(self) -> DownloadSource<DeviceId> {
        DownloadSource {
            target: self.target.device_id(), 
            codec_desc: self.codec_desc, 
        }
    }
}


#[derive(Clone, Copy)]
pub enum DownloadTaskPriority {
    Backgroud, 
    Normal, 
    Realtime(u32/*min speed*/),
}

impl Default for DownloadTaskPriority {
    fn default() -> Self {
        Self::Normal
    }
}





#[async_trait::async_trait]
pub trait DownloadTask: NdnTask {
    fn clone_as_download_task(&self) -> Box<dyn DownloadTask>;

    async fn wait_user_canceled(&self) -> BuckyError;

    fn add_task(&self, _path: Option<String>, _sub: Box<dyn DownloadTask>) -> BuckyResult<()> {
        Err(BuckyError::new(BuckyErrorCode::NotSupport, "no implement"))
    }
    fn sub_task(&self, _path: &str) -> Option<Box<dyn DownloadTask>> {
        None
    }
    fn on_post_add_to_root(&self, _abs_path: String) {

    }

    fn calc_speed(&self, when: Timestamp) -> u32;
<<<<<<< HEAD

    fn downloaded(&self) -> u64 {
        0
    }
=======
>>>>>>> f3f66501
}


#[async_trait::async_trait]
pub trait LeafDownloadTask: DownloadTask {
    fn priority(&self) -> DownloadTaskPriority {
        DownloadTaskPriority::default()
    }
    fn clone_as_leaf_task(&self) -> Box<dyn LeafDownloadTask>;
    fn abs_group_path(&self) -> Option<String>;
    fn context(&self) -> &dyn DownloadContext;
    fn finish(&self);
}


pub struct DownloadTaskReader {
    cache: ChunkCache, 
    offset: usize,
    task: Box<dyn LeafDownloadTask>
}


pub trait DownloadTaskSplitRead: std::io::Seek {
    fn poll_split_read(
        self: Pin<&mut Self>,
        cx: &mut Context<'_>,
        buffer: &mut [u8],
    ) -> Poll<std::io::Result<Option<(ChunkCache, Range<usize>)>>>;
}

impl std::fmt::Display for DownloadTaskReader {
    fn fmt(&self, f: &mut std::fmt::Formatter<'_>) -> std::fmt::Result {
        write!(f, "DownloadTaskReader{{chunk:{}}}", self.cache.chunk())
    }
}

impl DownloadTaskReader {
    pub fn new(cache: ChunkCache, task: Box<dyn LeafDownloadTask>) -> Self {
        Self {
            cache, 
            offset: 0, 
            task
        }
    }

    pub fn task(&self) -> &dyn LeafDownloadTask {
        self.task.as_ref()
    }

    pub fn offset(&self) -> usize {
        self.offset
    }

    pub fn cache(&self) -> &ChunkCache {
        &self.cache
    }
}

impl DownloadTaskSplitRead for DownloadTaskReader {
    fn poll_split_read(
        self: Pin<&mut Self>,
        cx: &mut Context<'_>,
        buffer: &mut [u8],
    ) -> Poll<std::io::Result<Option<(ChunkCache, Range<usize>)>>> {
        let pined = self.get_mut();
        trace!("{} split_read: {} offset: {}", pined, buffer.len(), pined.offset);
        if let NdnTaskState::Error(err) = pined.task.state() {
            trace!("{} split_read: {} offset: {} error: {}", pined, buffer.len(), pined.offset, err);
            return Poll::Ready(Err(std::io::Error::new(std::io::ErrorKind::Other, BuckyError::new(err, ""))));
        } 
        if let Some(range) = pined.cache.exists(pined.offset..pined.offset + buffer.len()) {
            trace!("{} split_read: {} offset: {} exists {:?}", pined, buffer.len(), pined.offset, range);
            let (desc, mut offset) = PieceDesc::from_stream_offset(PieceData::max_payload(), range.start as u32);
            let (mut index, len) = desc.unwrap_as_stream();
            let mut read = 0;
            let result = loop {
                match pined.cache.stream().sync_try_read(
                    &PieceDesc::Range(index, len), 
                    offset as usize, 
                    &mut buffer[read..]) {
                    Ok(this_read) => {
                        read += this_read;
                        if this_read == 0 
                            || read >= buffer.len() {
                            pined.offset += read;
                            break Ok(read);
                        }
                        index += 1;
                        offset = 0;
                    },
                    Err(err) => {
                        break Err(std::io::Error::new(std::io::ErrorKind::Other, err))
                    }
                }
            };
            Poll::Ready(result.map(|read| Some((pined.cache.clone(), range.start..range.start + read))))
        } else {
            let waker = cx.waker().clone();
            let cache = pined.cache.clone();
            let task = pined.task.clone_as_download_task();
            let range = pined.offset..pined.offset + buffer.len();
            task::spawn(async move {
                let _ = cache.wait_exists(range, || task.wait_user_canceled()).await;
                waker.wake();
            });
            Poll::Pending
        }
    }
}

impl std::io::Seek for DownloadTaskReader {
    fn seek(
        self: &mut Self,
        pos: SeekFrom,
    ) -> std::io::Result<u64> {
        let len = self.cache.chunk().len();
        let new_offset = match pos {
            SeekFrom::Start(offset) => len.min(offset as usize), 
            SeekFrom::Current(offset) => {
                let offset = (self.offset as i64) + offset;
                let offset = offset.max(0);
                len.min(offset as usize)
            },
            SeekFrom::End(offset) => {
                let offset = (len as i64) + offset;
                let offset = offset.max(0);
                len.min(offset as usize)
            }
        };
        self.offset = new_offset;

        Ok(new_offset as u64)   
    }
}

impl async_std::io::Read for DownloadTaskReader {
    fn poll_read(
        self: Pin<&mut Self>,
        cx: &mut Context<'_>,
        buffer: &mut [u8],
    ) -> Poll<std::io::Result<usize>> {
        self.poll_split_read(cx, buffer).map(|result| result.map(|r| if let Some((_, r)) = r {
            r.end - r.start
        } else {
            0
        }))
    }
}<|MERGE_RESOLUTION|>--- conflicted
+++ resolved
@@ -160,13 +160,6 @@
     }
 
     fn calc_speed(&self, when: Timestamp) -> u32;
-<<<<<<< HEAD
-
-    fn downloaded(&self) -> u64 {
-        0
-    }
-=======
->>>>>>> f3f66501
 }
 
 

mod chunk_list;
mod cache;
mod storage;
mod download;
mod manager;

pub use chunk_list::*;
pub use storage::*;
pub use cache::*;
<<<<<<< HEAD
pub use manager::{Config, DownloadingChunkCache, ChunkManager};
=======
pub use download::*;
pub use manager::{Config, ChunkManager};
>>>>>>> 128a7cc5
<|MERGE_RESOLUTION|>--- conflicted
+++ resolved
@@ -7,9 +7,5 @@
 pub use chunk_list::*;
 pub use storage::*;
 pub use cache::*;
-<<<<<<< HEAD
-pub use manager::{Config, DownloadingChunkCache, ChunkManager};
-=======
 pub use download::*;
-pub use manager::{Config, ChunkManager};
->>>>>>> 128a7cc5
+pub use manager::{Config, ChunkManager};
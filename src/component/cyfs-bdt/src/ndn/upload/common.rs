--- conflicted
+++ resolved
@@ -25,23 +25,6 @@
 pub trait UploadTask: NdnTask {
     fn clone_as_upload_task(&self) -> Box<dyn UploadTask>;
 
-<<<<<<< HEAD
-    fn resume(&self) -> BuckyResult<UploadTaskControlState> {
-        Ok(UploadTaskControlState::Normal)
-    }
-    fn cancel(&self) -> BuckyResult<UploadTaskControlState> {
-        Ok(UploadTaskControlState::Normal)
-    }
-    fn pause(&self) -> BuckyResult<UploadTaskControlState> {
-        Ok(UploadTaskControlState::Normal)
-    }
-    
-    fn close(&self) -> BuckyResult<()> {
-        Ok(())
-    }
-
-=======
->>>>>>> 1c12c499
     fn add_task(&self, _path: Option<String>, _sub: Box<dyn UploadTask>) -> BuckyResult<()> {
         Err(BuckyError::new(BuckyErrorCode::NotSupport, "no implement"))
     }

use std::{
    ops::Range, 
    time::Duration, 
    collections::LinkedList, 
};
use serde::{
    Deserialize,
    Serialize,
};
use serde_json::{Map, Value};
use cyfs_base::*;
use crate::{
    types::*
};
use super::{
    channel::protocol::v0::*
};


#[derive(Clone, Debug, Eq, PartialEq)]
pub enum PieceDesc {
    Raptor(u32 /*raptor seq*/, u16 /*raptor k*/),
    Range(u32 /*range index*/, u16 /*range size*/),
}

impl PieceDesc {
    pub fn raw_raptor_bytes() -> usize {
        u8::raw_bytes().unwrap() + u32::raw_bytes().unwrap() + u16::raw_bytes().unwrap()
    }

    pub fn raw_stream_bytes() -> usize {
        u8::raw_bytes().unwrap() + u32::raw_bytes().unwrap() + u16::raw_bytes().unwrap()
    }

    pub fn unwrap_as_stream(&self) -> (u32, u16) {
        match self {
            Self::Range(index, range) => (*index, *range), 
            Self::Raptor(..) => unreachable!()
        }
    }

    pub fn stream_end_index(chunk: &ChunkId, range: u32) -> u32 {
        (chunk.len() as u32 + range - 1) / range - 1
    }

    pub fn stream_piece_range(&self, chunk: &ChunkId) -> (u32, Range<u64>) {
        match self {
            Self::Range(index, range) => {
                if *index == Self::stream_end_index(chunk, *range as u32) {
                    (*index, (*index * (*range) as u32) as u64..chunk.len() as u64)
                } else {
                    (*index, (*index * (*range) as u32) as u64..((*index + 1) * (*range) as u32) as u64)
                }
            }, 
            Self::Raptor(..) => unreachable!()
        }
    }

    pub fn from_stream_offset(range: usize, offset: u32) -> (Self, u32) {
        let index = offset / range as u32;
        let offset = offset - index * range as u32;
        (Self::Range(index, range as u16), offset)
    }
}

impl RawFixedBytes for PieceDesc {
    fn raw_bytes() -> Option<usize> {
        Some(Self::raw_raptor_bytes())
    }
}

impl RawEncode for PieceDesc {
    fn raw_measure(&self, _purpose: &Option<RawEncodePurpose>) -> BuckyResult<usize> {
        Ok(Self::raw_bytes().unwrap())
    }

    fn raw_encode<'a>(
        &self,
        buf: &'a mut [u8],
        purpose: &Option<RawEncodePurpose>,
    ) -> BuckyResult<&'a mut [u8]> {
        match self {
            Self::Raptor(index, k) => {
                let buf = 0u8.raw_encode(buf, purpose)?;
                let buf = index.raw_encode(buf, purpose)?;
                k.raw_encode(buf, purpose)
            }, 
            Self::Range(index, len) => {
                let buf = 1u8.raw_encode(buf, purpose)?;
                let buf = index.raw_encode(buf, purpose)?;
                len.raw_encode(buf, purpose)
            }
        }
    }
}

impl<'de> RawDecode<'de> for PieceDesc {
    fn raw_decode(buf: &'de [u8]) -> BuckyResult<(Self, &'de [u8])> {
        let (code, buf) = u8::raw_decode(buf)?;
        match code {
            0u8 => {
                let (index, buf) = u32::raw_decode(buf)?;
                let (k, buf) = u16::raw_decode(buf)?;
                Ok((Self::Raptor(index, k), buf))
            }, 
            1u8 => {
                let (index, buf) = u32::raw_decode(buf)?;
                let (len, buf) = u16::raw_decode(buf)?;
                Ok((Self::Range(index, len), buf))
            }, 
            _ => Err(BuckyError::new(BuckyErrorCode::InvalidData, "invalid piece desc type code"))
        }
    }
}


const PIECE_SESSION_FLAGS_UNKNOWN: u16 = 0; 
const PIECE_SESSION_FLAGS_STREAM: u16 = 1<<0;
const PIECE_SESSION_FLAGS_RAPTOR: u16 = 1<<1;
const PIECE_SESSION_FLAGS_STREAM_START: u16 = 1<<2; 
const PIECE_SESSION_FLAGS_STREAM_END: u16 = 1<<3; 
const PIECE_SESSION_FLAGS_STREAM_STEP: u16 = 1<<4;
const PIECE_SESSION_FLAGS_RAPTOR_K: u16 = 1<<2; 
const PIECE_SESSION_FLAGS_RAPTOR_SEQ: u16 = 1<<3; 
const PIECE_SESSION_FLAGS_RAPTOR_STEP: u16 = 1<<4;

#[derive(Debug, Clone, Eq, PartialEq, Serialize)]
pub enum ChunkCodecDesc {
    Unknown,
    Stream(Option<u32>, Option<u32>, Option<i32>), 
    Raptor(Option<u32>, Option<u32>, Option<i32>)
} 

impl ChunkCodecDesc {
    pub fn reverse_stream(start: Option<u32>, end: Option<u32>) -> Self {
        Self::Stream(start, end, Some(-(PieceData::max_payload() as i32)))
    }

    pub fn fill_values(&self, chunk: &ChunkId) -> Self {
        match self {
            Self::Unknown => Self::Unknown, 
            Self::Stream(start, end, step) => {
                let start = start.clone().unwrap_or(0);
                let range = step.map(|s| s.abs() as u32).unwrap_or(PieceData::max_payload() as u32);
                let end = end.clone().unwrap_or(PieceDesc::stream_end_index(chunk, range) + 1);
                let step = step.clone().unwrap_or(range as i32);
                Self::Stream(Some(start), Some(end), Some(step))
            }, 
            Self::Raptor(..) => unimplemented!()
        }
    }

    pub fn unwrap_as_stream(&self) -> (u32, u32, i32) {
        match self {
            Self::Stream(start, end, step) => ((*start).unwrap(), (*end).unwrap(), (*step).unwrap()), 
            _ => unreachable!()
        }
    }

    pub fn support_desc(&self, other: &Self) -> bool {
        match self {
            Self::Unknown => true, 
            Self::Stream(self_start, self_end, self_step) => {
                match other {
                    Self::Unknown => true,
                    Self::Stream(..) => {
                        let (other_start, other_end, other_step) = other.unwrap_as_stream();
                        if let Some(self_step) = self_step {
                            if *self_step * other_step < 0 {
                                return false
                            }

                            if other_step.abs() > self_step.abs() {
                                return false;
                            }
                        }

                        if let Some(self_start) = self_start {
                            if *self_start > other_start {
                                return false;
                            }
                        }

                        if let Some(self_end) = self_end {
                            if *self_end < other_end {
                                return false;
                            }
                        }

                        true
                    }, 
                    Self::Raptor(..) => false
                }
            }, 
            Self::Raptor(..) => unimplemented!()
        }

    }
}

impl RawEncode for ChunkCodecDesc {
    fn raw_measure(&self, _: &Option<RawEncodePurpose>) -> BuckyResult<usize> {
        match self {
            Self::Unknown => Ok(u16::raw_bytes().unwrap()), 
            Self::Stream(start, end, step) => {
                let mut s = u16::raw_bytes().unwrap();
                s += start.as_ref().map(|_| u32::raw_bytes().unwrap()).unwrap_or_default();
                s += end.as_ref().map(|_| u32::raw_bytes().unwrap()).unwrap_or_default();
                s += step.as_ref().map(|_| i32::raw_bytes().unwrap()).unwrap_or_default();
                Ok(s)
            },
            Self::Raptor(k, seq, step) => {
                let mut s = u16::raw_bytes().unwrap();
                s += k.as_ref().map(|_| u32::raw_bytes().unwrap()).unwrap_or_default();
                s += seq.as_ref().map(|_| u32::raw_bytes().unwrap()).unwrap_or_default();
                s += step.as_ref().map(|_| i32::raw_bytes().unwrap()).unwrap_or_default();
                Ok(s)
            },
        }
    }

    fn raw_encode<'a>(
        &self,
        buf: &'a mut [u8],
        purpose: &Option<RawEncodePurpose>,
    ) -> BuckyResult<&'a mut [u8]> {
        match self {
            Self::Unknown => PIECE_SESSION_FLAGS_UNKNOWN.raw_encode(buf, purpose), 
            Self::Stream(start, end, step) => {
                let flags = PIECE_SESSION_FLAGS_STREAM 
                    | start.as_ref().map(|_| PIECE_SESSION_FLAGS_STREAM_START).unwrap_or_default()
                    | end.as_ref().map(|_| PIECE_SESSION_FLAGS_STREAM_END).unwrap_or_default()
                    | step.as_ref().map(|_| PIECE_SESSION_FLAGS_STREAM_STEP).unwrap_or_default();

                let buf = flags.raw_encode(buf, purpose)?;
                let buf = if let Some(start) = start {
                    start.raw_encode(buf, purpose)?
                } else {
                    buf
                };
                let buf = if let Some(end) = end {
                    end.raw_encode(buf, purpose)?
                } else {
                    buf
                };
                
                if let Some(step) = step {
                    step.raw_encode(buf, purpose)
                } else {
                    Ok(buf)
                }
            },
            Self::Raptor(k, seq, step) => {
                let flags = PIECE_SESSION_FLAGS_RAPTOR 
                    | k.as_ref().map(|_| PIECE_SESSION_FLAGS_RAPTOR_K).unwrap_or_default()
                    | seq.as_ref().map(|_| PIECE_SESSION_FLAGS_RAPTOR_SEQ).unwrap_or_default()
                    | step.as_ref().map(|_| PIECE_SESSION_FLAGS_RAPTOR_STEP).unwrap_or_default();

                let buf = flags.raw_encode(buf, purpose)?;
                let buf = if let Some(k) = k {
                    k.raw_encode(buf, purpose)?
                } else {
                    buf
                };
                let buf = if let Some(seq) = seq {
                    seq.raw_encode(buf, purpose)?
                } else {
                    buf
                };
                
                if let Some(step) = step {
                    step.raw_encode(buf, purpose)
                } else {
                    Ok(buf)
                }
            },
        }
    }
}


impl<'de> RawDecode<'de> for ChunkCodecDesc {
    fn raw_decode(buf: &'de [u8]) -> BuckyResult<(Self, &'de [u8])> {
        let (flags, buf) = u16::raw_decode(buf)?;
        if flags == PIECE_SESSION_FLAGS_UNKNOWN {
            Ok((Self::Unknown, buf))
        } else if flags & PIECE_SESSION_FLAGS_STREAM > 0 {
            let (start, buf) = if flags & PIECE_SESSION_FLAGS_STREAM_START > 0 {
                let (start, buf) = u32::raw_decode(buf)?;
                (Some(start), buf)
            } else {
                (None, buf)
            };
            let (end, buf) = if flags & PIECE_SESSION_FLAGS_STREAM_END > 0 {
                let (end, buf) = u32::raw_decode(buf)?;
                (Some(end), buf)
            } else {
                (None, buf)
            };
            let (step, buf) = if flags & PIECE_SESSION_FLAGS_STREAM_STEP > 0 {
                let (step, buf) = i32::raw_decode(buf)?;
                (Some(step), buf)
            } else {
                (None, buf)
            };
            Ok((Self::Stream(start, end, step), buf))
        } else if flags & PIECE_SESSION_FLAGS_RAPTOR > 0 {
            let (k, buf) = if flags & PIECE_SESSION_FLAGS_RAPTOR_K > 0 {
                let (k, buf) = u32::raw_decode(buf)?;
                (Some(k), buf)
            } else {
                (None, buf)
            };
            let (seq, buf) = if flags & PIECE_SESSION_FLAGS_RAPTOR_SEQ > 0 {
                let (seq, buf) = u32::raw_decode(buf)?;
                (Some(seq), buf)
            } else {
                (None, buf)
            };
            let (step, buf) = if flags & PIECE_SESSION_FLAGS_RAPTOR_STEP > 0 {
                let (step, buf) = i32::raw_decode(buf)?;
                (Some(step), buf)
            } else {
                (None, buf)
            };
            Ok((Self::Raptor(k, seq, step), buf))
        } else {
            Err(BuckyError::new(BuckyErrorCode::InvalidData, "invalid flags"))
        }
    }
}


impl JsonCodec<ChunkCodecDesc> for ChunkCodecDesc {
    fn encode_json(&self) -> Map<String, Value> {
        let mut obj = Map::new();
        match self {
            Self::Unknown => JsonCodecHelper::encode_string_field(&mut obj, "type", "Unknown"), 
            Self::Stream(start, end, step) => {
                JsonCodecHelper::encode_string_field(&mut obj, "type", "Stream");
                JsonCodecHelper::encode_option_number_field(&mut obj, "stream_start", start.clone());
                JsonCodecHelper::encode_option_number_field(&mut obj, "stream_end", end.clone());
                JsonCodecHelper::encode_option_number_field(&mut obj, "stream_step", step.clone());
            }, 
            Self::Raptor(k, seq, step) => {
                JsonCodecHelper::encode_string_field(&mut obj, "type", "Raptor");
                JsonCodecHelper::encode_option_number_field(&mut obj, "raptor_k", k.clone());
                JsonCodecHelper::encode_option_number_field(&mut obj, "raptor_seq", seq.clone());
                JsonCodecHelper::encode_option_number_field(&mut obj, "raptor_step", step.clone());
            }, 
        }
        obj
    }

    fn decode_json(obj: &Map<String, Value>) -> BuckyResult<Self> {
        let prefer_type: String = JsonCodecHelper::decode_string_field(obj, "type")?;
        match prefer_type.as_str() {
            "Unknown" => Ok(Self::Unknown), 
            "Stream" => {
                let start = JsonCodecHelper::decode_option_int_field(obj, "stream_start")?;
                let end = JsonCodecHelper::decode_option_int_field(obj, "stream_end")?;
                let step = JsonCodecHelper::decode_option_int_field(obj, "stream_step")?;
                Ok(Self::Stream(start, end, step))
            },
            "Raptor" => {
                let k = JsonCodecHelper::decode_option_int_field(obj, "raptor_k")?;
                let seq = JsonCodecHelper::decode_option_int_field(obj, "raptor_seq")?;
                let step = JsonCodecHelper::decode_option_int_field(obj, "raptor_step")?;
                Ok(Self::Raptor(k, seq, step))
            },
            _ => Err(BuckyError::new(BuckyErrorCode::InvalidInput, format!("invalid type {}", prefer_type)))
        }
    }
}



#[derive(Clone)]
pub struct HistorySpeedConfig {
    pub attenuation: f64, 
    pub atomic: Duration, 
    pub expire: Duration
}

#[derive(Clone)]
// 计算历史速度的方法， 在过去的一段时间内，  Sum(speed(t)*(衰减^t))/样本数
pub struct HistorySpeed {
    expire_count: usize, 
    config: HistorySpeedConfig, 
    intermediate: LinkedList<f64>, 
    last_update: Timestamp
}

impl HistorySpeed {
    pub fn new(initial: u32, config: HistorySpeedConfig) -> Self {
        let mut intermediate = LinkedList::new();
        intermediate.push_back(initial as f64);

        Self {
            expire_count: (config.expire.as_micros() / config.atomic.as_micros()) as usize, 
            config, 
            intermediate, 
            last_update: bucky_time_now() 
        }   
    }

    pub fn update(&mut self, cur_speed: Option<u32>, when: Timestamp) {
        let cur_speed = cur_speed.unwrap_or(self.latest());

        if when > self.last_update {
            let mut count = ((when - self.last_update) / self.config.atomic.as_micros() as u64) as usize;

            if count > self.expire_count {
                self.intermediate.clear();
                count = self.expire_count;
            }

            for _ in 0..count {
                self.intermediate.iter_mut().for_each(|v| *v = (*v) * self.config.attenuation);
                self.intermediate.push_back(cur_speed as f64);
                if self.intermediate.len() > self.expire_count {
                    self.intermediate.pop_front();
                }
            }

            self.last_update = when;
        };
    }

    pub fn average(&self) -> u32 {
        let total: f64 = self.intermediate.iter().sum();
        (total / self.intermediate.len() as f64) as u32
    }

    pub fn latest(&self) -> u32 {
        self.intermediate.back().cloned().unwrap() as u32
    }

    pub fn config(&self) -> &HistorySpeedConfig {
        &self.config
    }
}


pub struct SpeedCounter {
    last_recv: u64, 
    last_update: Timestamp, 
    cur_speed: u32
}


impl SpeedCounter {
    pub fn new(init_recv: usize) -> Self {
        Self {
            last_recv: init_recv as u64, 
            last_update: bucky_time_now(), 
            cur_speed: 0
        }
    }

    pub fn on_recv(&mut self, recv: usize) {
        self.last_recv += recv as u64;
    }

    pub fn update(&mut self, when: Timestamp) -> u32 {
        if when > self.last_update {
            let last_recv = self.last_recv;
            self.cur_speed = ((last_recv * 1000 * 1000) as f64 / (when - self.last_update) as f64) as u32;
            self.last_recv = 0;
            self.last_update = when;
            self.cur_speed
        } else {
            self.cur_speed
        }
    }

    pub fn cur(&self) -> u32 {
        self.cur_speed
    }
}




pub struct ProgressCounter {
    last_recv: u64, 
    last_update: Timestamp, 
    cur_speed: u32
}


impl ProgressCounter {
    pub fn new(init_recv: u64) -> Self {
        Self {
            last_recv: init_recv,  
            last_update: bucky_time_now(), 
            cur_speed: 0
        }
    }

    pub fn update(&mut self, cur_recv: u64, when: Timestamp) -> u32 {
        if cur_recv < self.last_recv {
            return 0;
        }

        if when > self.last_update {
            let last_recv = cur_recv - self.last_recv;
            self.cur_speed = ((last_recv * 1000 * 1000) as f64 / (when - self.last_update) as f64) as u32;
            self.last_recv = cur_recv;
            self.last_update = when;
            self.cur_speed
        } else {
            self.cur_speed
        }
    }

    pub fn cur_speed(&self) -> u32 {
        self.cur_speed
    }
}


#[derive(Debug, Serialize, Deserialize)]
pub enum NdnTaskState {
    Running,
    Paused,
    Error(BuckyError/*被cancel的原因*/), 
    Finished
}

#[derive(Clone, Debug, Serialize, Deserialize)]
pub enum NdnTaskControlState {
    Normal, 
    Paused, 
    Canceled, 
}

pub trait NdnTask: Send + Sync {
    fn clone_as_task(&self) -> Box<dyn NdnTask>;
    fn state(&self) -> NdnTaskState;
    fn control_state(&self) -> NdnTaskControlState;

    fn resume(&self) -> BuckyResult<NdnTaskControlState> {
        Ok(NdnTaskControlState::Normal)
    }
    fn cancel(&self) -> BuckyResult<NdnTaskControlState> {
        self.cancel_by_error(BuckyError::new(BuckyErrorCode::Interrupted, "user canceled"))
	}
    fn cancel_by_error(&self, _err: BuckyError) -> BuckyResult<NdnTaskControlState> {
        Ok(NdnTaskControlState::Normal)
    }
    fn pause(&self) -> BuckyResult<NdnTaskControlState> {
        Ok(NdnTaskControlState::Normal)
    }
    
    fn close(&self, _recursion: bool) -> BuckyResult<()> {
        Ok(())
    }

    fn cur_speed(&self) -> u32;
    fn history_speed(&self) -> u32;
<<<<<<< HEAD
}
=======
    fn transfered(&self) -> u64;
}
>>>>>>> f3f66501
<|MERGE_RESOLUTION|>--- conflicted
+++ resolved
@@ -559,9 +559,5 @@
 
     fn cur_speed(&self) -> u32;
     fn history_speed(&self) -> u32;
-<<<<<<< HEAD
-}
-=======
     fn transfered(&self) -> u64;
 }
->>>>>>> f3f66501

use std::{
    ops::Range, 
    time::Duration, 
    collections::LinkedList, 
};
use serde::{
    Deserialize,
    Serialize,
};
use serde_json::{Map, Value};
use serde::Serialize;
use cyfs_base::*;
use crate::{
    types::*
};
use super::{
    channel::protocol::v0::*
};


#[derive(Clone, Debug, Eq, PartialEq)]
pub enum PieceDesc {
    Raptor(u32 /*raptor seq*/, u16 /*raptor k*/),
    Range(u32 /*range index*/, u16 /*range size*/),
}

impl PieceDesc {
    pub fn raw_raptor_bytes() -> usize {
        u8::raw_bytes().unwrap() + u32::raw_bytes().unwrap() + u16::raw_bytes().unwrap()
    }

    pub fn raw_stream_bytes() -> usize {
        u8::raw_bytes().unwrap() + u32::raw_bytes().unwrap() + u16::raw_bytes().unwrap()
    }

    pub fn unwrap_as_stream(&self) -> (u32, u16) {
        match self {
            Self::Range(index, range) => (*index, *range), 
            Self::Raptor(..) => unreachable!()
        }
    }

    pub fn stream_end_index(chunk: &ChunkId, range: u32) -> u32 {
        (chunk.len() as u32 + range - 1) / range - 1
    }

    pub fn stream_piece_range(&self, chunk: &ChunkId) -> (u32, Range<u64>) {
        match self {
            Self::Range(index, range) => {
                if *index == Self::stream_end_index(chunk, *range as u32) {
                    (*index, (*index * (*range) as u32) as u64..chunk.len() as u64)
                } else {
                    (*index, (*index * (*range) as u32) as u64..((*index + 1) * (*range) as u32) as u64)
                }
            }, 
            Self::Raptor(..) => unreachable!()
        }
    }

    pub fn from_stream_offset(range: usize, offset: u32) -> (Self, u32) {
        let index = offset / range as u32;
        let offset = offset - index * range as u32;
        (Self::Range(index, range as u16), offset)
    }
}

impl RawFixedBytes for PieceDesc {
    fn raw_bytes() -> Option<usize> {
        Some(Self::raw_raptor_bytes())
    }
}

impl RawEncode for PieceDesc {
    fn raw_measure(&self, _purpose: &Option<RawEncodePurpose>) -> BuckyResult<usize> {
        Ok(Self::raw_bytes().unwrap())
    }

    fn raw_encode<'a>(
        &self,
        buf: &'a mut [u8],
        purpose: &Option<RawEncodePurpose>,
    ) -> BuckyResult<&'a mut [u8]> {
        match self {
            Self::Raptor(index, k) => {
                let buf = 0u8.raw_encode(buf, purpose)?;
                let buf = index.raw_encode(buf, purpose)?;
                k.raw_encode(buf, purpose)
            }, 
            Self::Range(index, len) => {
                let buf = 1u8.raw_encode(buf, purpose)?;
                let buf = index.raw_encode(buf, purpose)?;
                len.raw_encode(buf, purpose)
            }
        }
    }
}

impl<'de> RawDecode<'de> for PieceDesc {
    fn raw_decode(buf: &'de [u8]) -> BuckyResult<(Self, &'de [u8])> {
        let (code, buf) = u8::raw_decode(buf)?;
        match code {
            0u8 => {
                let (index, buf) = u32::raw_decode(buf)?;
                let (k, buf) = u16::raw_decode(buf)?;
                Ok((Self::Raptor(index, k), buf))
            }, 
            1u8 => {
                let (index, buf) = u32::raw_decode(buf)?;
                let (len, buf) = u16::raw_decode(buf)?;
                Ok((Self::Range(index, len), buf))
            }, 
            _ => Err(BuckyError::new(BuckyErrorCode::InvalidData, "invalid piece desc type code"))
        }
    }
}


const PIECE_SESSION_FLAGS_UNKNOWN: u16 = 0; 
const PIECE_SESSION_FLAGS_STREAM: u16 = 1<<0;
const PIECE_SESSION_FLAGS_RAPTOR: u16 = 1<<1;
const PIECE_SESSION_FLAGS_STREAM_START: u16 = 1<<2; 
const PIECE_SESSION_FLAGS_STREAM_END: u16 = 1<<3; 
const PIECE_SESSION_FLAGS_STREAM_STEP: u16 = 1<<4;
const PIECE_SESSION_FLAGS_RAPTOR_K: u16 = 1<<2; 
const PIECE_SESSION_FLAGS_RAPTOR_SEQ: u16 = 1<<3; 
const PIECE_SESSION_FLAGS_RAPTOR_STEP: u16 = 1<<4;

#[derive(Debug, Clone, Eq, PartialEq, Serialize)]
pub enum ChunkCodecDesc {
    Unknown,
    Stream(Option<u32>, Option<u32>, Option<i32>), 
    Raptor(Option<u32>, Option<u32>, Option<i32>)
} 

impl ChunkCodecDesc {
    pub fn reverse_stream(start: Option<u32>, end: Option<u32>) -> Self {
        Self::Stream(start, end, Some(-(PieceData::max_payload() as i32)))
    }

    pub fn fill_values(&self, chunk: &ChunkId) -> Self {
        match self {
            Self::Unknown => Self::Unknown, 
            Self::Stream(start, end, step) => {
                let start = start.clone().unwrap_or(0);
                let range = step.map(|s| s.abs() as u32).unwrap_or(PieceData::max_payload() as u32);
                let end = end.clone().unwrap_or(PieceDesc::stream_end_index(chunk, range) + 1);
                let step = step.clone().unwrap_or(range as i32);
                Self::Stream(Some(start), Some(end), Some(step))
            }, 
            Self::Raptor(..) => unimplemented!()
        }
    }

    pub fn unwrap_as_stream(&self) -> (u32, u32, i32) {
        match self {
            Self::Stream(start, end, step) => ((*start).unwrap(), (*end).unwrap(), (*step).unwrap()), 
            _ => unreachable!()
        }
    }

    pub fn support_desc(&self, other: &Self) -> bool {
        match self {
            Self::Unknown => true, 
            Self::Stream(self_start, self_end, self_step) => {
                match other {
                    Self::Unknown => true,
                    Self::Stream(..) => {
                        let (other_start, other_end, other_step) = other.unwrap_as_stream();
                        if let Some(self_step) = self_step {
                            if *self_step * other_step < 0 {
                                return false
                            }

                            if other_step.abs() > self_step.abs() {
                                return false;
                            }
                        }

                        if let Some(self_start) = self_start {
                            if *self_start > other_start {
                                return false;
                            }
                        }

                        if let Some(self_end) = self_end {
                            if *self_end < other_end {
                                return false;
                            }
                        }

                        true
                    }, 
                    Self::Raptor(..) => false
                }
            }, 
            Self::Raptor(..) => unimplemented!()
        }

    }
}

impl RawEncode for ChunkCodecDesc {
    fn raw_measure(&self, _: &Option<RawEncodePurpose>) -> BuckyResult<usize> {
        match self {
            Self::Unknown => Ok(u16::raw_bytes().unwrap()), 
            Self::Stream(start, end, step) => {
                let mut s = u16::raw_bytes().unwrap();
                s += start.as_ref().map(|_| u32::raw_bytes().unwrap()).unwrap_or_default();
                s += end.as_ref().map(|_| u32::raw_bytes().unwrap()).unwrap_or_default();
                s += step.as_ref().map(|_| i32::raw_bytes().unwrap()).unwrap_or_default();
                Ok(s)
            },
            Self::Raptor(k, seq, step) => {
                let mut s = u16::raw_bytes().unwrap();
                s += k.as_ref().map(|_| u32::raw_bytes().unwrap()).unwrap_or_default();
                s += seq.as_ref().map(|_| u32::raw_bytes().unwrap()).unwrap_or_default();
                s += step.as_ref().map(|_| i32::raw_bytes().unwrap()).unwrap_or_default();
                Ok(s)
            },
        }
    }

    fn raw_encode<'a>(
        &self,
        buf: &'a mut [u8],
        purpose: &Option<RawEncodePurpose>,
    ) -> BuckyResult<&'a mut [u8]> {
        match self {
            Self::Unknown => PIECE_SESSION_FLAGS_UNKNOWN.raw_encode(buf, purpose), 
            Self::Stream(start, end, step) => {
                let flags = PIECE_SESSION_FLAGS_STREAM 
                    | start.as_ref().map(|_| PIECE_SESSION_FLAGS_STREAM_START).unwrap_or_default()
                    | end.as_ref().map(|_| PIECE_SESSION_FLAGS_STREAM_END).unwrap_or_default()
                    | step.as_ref().map(|_| PIECE_SESSION_FLAGS_STREAM_STEP).unwrap_or_default();

                let buf = flags.raw_encode(buf, purpose)?;
                let buf = if let Some(start) = start {
                    start.raw_encode(buf, purpose)?
                } else {
                    buf
                };
                let buf = if let Some(end) = end {
                    end.raw_encode(buf, purpose)?
                } else {
                    buf
                };
                
                if let Some(step) = step {
                    step.raw_encode(buf, purpose)
                } else {
                    Ok(buf)
                }
            },
            Self::Raptor(k, seq, step) => {
                let flags = PIECE_SESSION_FLAGS_RAPTOR 
                    | k.as_ref().map(|_| PIECE_SESSION_FLAGS_RAPTOR_K).unwrap_or_default()
                    | seq.as_ref().map(|_| PIECE_SESSION_FLAGS_RAPTOR_SEQ).unwrap_or_default()
                    | step.as_ref().map(|_| PIECE_SESSION_FLAGS_RAPTOR_STEP).unwrap_or_default();

                let buf = flags.raw_encode(buf, purpose)?;
                let buf = if let Some(k) = k {
                    k.raw_encode(buf, purpose)?
                } else {
                    buf
                };
                let buf = if let Some(seq) = seq {
                    seq.raw_encode(buf, purpose)?
                } else {
                    buf
                };
                
                if let Some(step) = step {
                    step.raw_encode(buf, purpose)
                } else {
                    Ok(buf)
                }
            },
        }
    }
}


impl<'de> RawDecode<'de> for ChunkCodecDesc {
    fn raw_decode(buf: &'de [u8]) -> BuckyResult<(Self, &'de [u8])> {
        let (flags, buf) = u16::raw_decode(buf)?;
        if flags == PIECE_SESSION_FLAGS_UNKNOWN {
            Ok((Self::Unknown, buf))
        } else if flags & PIECE_SESSION_FLAGS_STREAM > 0 {
            let (start, buf) = if flags & PIECE_SESSION_FLAGS_STREAM_START > 0 {
                let (start, buf) = u32::raw_decode(buf)?;
                (Some(start), buf)
            } else {
                (None, buf)
            };
            let (end, buf) = if flags & PIECE_SESSION_FLAGS_STREAM_END > 0 {
                let (end, buf) = u32::raw_decode(buf)?;
                (Some(end), buf)
            } else {
                (None, buf)
            };
            let (step, buf) = if flags & PIECE_SESSION_FLAGS_STREAM_STEP > 0 {
                let (step, buf) = i32::raw_decode(buf)?;
                (Some(step), buf)
            } else {
                (None, buf)
            };
            Ok((Self::Stream(start, end, step), buf))
        } else if flags & PIECE_SESSION_FLAGS_RAPTOR > 0 {
            let (k, buf) = if flags & PIECE_SESSION_FLAGS_RAPTOR_K > 0 {
                let (k, buf) = u32::raw_decode(buf)?;
                (Some(k), buf)
            } else {
                (None, buf)
            };
            let (seq, buf) = if flags & PIECE_SESSION_FLAGS_RAPTOR_SEQ > 0 {
                let (seq, buf) = u32::raw_decode(buf)?;
                (Some(seq), buf)
            } else {
                (None, buf)
            };
            let (step, buf) = if flags & PIECE_SESSION_FLAGS_RAPTOR_STEP > 0 {
                let (step, buf) = i32::raw_decode(buf)?;
                (Some(step), buf)
            } else {
                (None, buf)
            };
            Ok((Self::Raptor(k, seq, step), buf))
        } else {
            Err(BuckyError::new(BuckyErrorCode::InvalidData, "invalid flags"))
        }
    }
}


impl JsonCodec<ChunkCodecDesc> for ChunkCodecDesc {
    fn encode_json(&self) -> Map<String, Value> {
        let mut obj = Map::new();
        match self {
            Self::Unknown => JsonCodecHelper::encode_string_field(&mut obj, "type", "Unknown"), 
            Self::Stream(start, end, step) => {
                JsonCodecHelper::encode_string_field(&mut obj, "type", "Stream");
                JsonCodecHelper::encode_option_number_field(&mut obj, "stream_start", start.clone());
                JsonCodecHelper::encode_option_number_field(&mut obj, "stream_end", end.clone());
                JsonCodecHelper::encode_option_number_field(&mut obj, "stream_step", step.clone());
            }, 
            Self::Raptor(k, seq, step) => {
                JsonCodecHelper::encode_string_field(&mut obj, "type", "Raptor");
                JsonCodecHelper::encode_option_number_field(&mut obj, "raptor_k", k.clone());
                JsonCodecHelper::encode_option_number_field(&mut obj, "raptor_seq", seq.clone());
                JsonCodecHelper::encode_option_number_field(&mut obj, "raptor_step", step.clone());
            }, 
        }
        obj
    }

    fn decode_json(obj: &Map<String, Value>) -> BuckyResult<Self> {
        let prefer_type: String = JsonCodecHelper::decode_string_field(obj, "type")?;
        match prefer_type.as_str() {
            "Unknown" => Ok(Self::Unknown), 
            "Stream" => {
                let start = JsonCodecHelper::decode_option_int_field(obj, "stream_start")?;
                let end = JsonCodecHelper::decode_option_int_field(obj, "stream_end")?;
                let step = JsonCodecHelper::decode_option_int_field(obj, "stream_step")?;
                Ok(Self::Stream(start, end, step))
            },
            "Raptor" => {
                let k = JsonCodecHelper::decode_option_int_field(obj, "raptor_k")?;
                let seq = JsonCodecHelper::decode_option_int_field(obj, "raptor_seq")?;
                let step = JsonCodecHelper::decode_option_int_field(obj, "raptor_step")?;
                Ok(Self::Raptor(k, seq, step))
            },
            _ => Err(BuckyError::new(BuckyErrorCode::InvalidInput, format!("invalid type {}", prefer_type)))
        }
    }
}



#[derive(Clone)]
pub struct HistorySpeedConfig {
    pub attenuation: f64, 
    pub atomic: Duration, 
    pub expire: Duration
}

#[derive(Clone)]
// 计算历史速度的方法， 在过去的一段时间内，  Sum(speed(t)*(衰减^t))/样本数
pub struct HistorySpeed {
    expire_count: usize, 
    config: HistorySpeedConfig, 
    intermediate: LinkedList<f64>, 
    last_update: Timestamp
}

impl HistorySpeed {
    pub fn new(initial: u32, config: HistorySpeedConfig) -> Self {
        let mut intermediate = LinkedList::new();
        intermediate.push_back(initial as f64);

        Self {
            expire_count: (config.expire.as_micros() / config.atomic.as_micros()) as usize, 
            config, 
            intermediate, 
            last_update: bucky_time_now() 
        }   
    }

    pub fn update(&mut self, cur_speed: Option<u32>, when: Timestamp) {
        let cur_speed = cur_speed.unwrap_or(self.latest());

        if when > self.last_update {
            let mut count = ((when - self.last_update) / self.config.atomic.as_micros() as u64) as usize;

            if count > self.expire_count {
                self.intermediate.clear();
                count = self.expire_count;
            }

            for _ in 0..count {
                self.intermediate.iter_mut().for_each(|v| *v = (*v) * self.config.attenuation);
                self.intermediate.push_back(cur_speed as f64);
                if self.intermediate.len() > self.expire_count {
                    self.intermediate.pop_front();
                }
            }

            self.last_update = when;
        };
    }

    pub fn average(&self) -> u32 {
        let total: f64 = self.intermediate.iter().sum();
        (total / self.intermediate.len() as f64) as u32
    }

    pub fn latest(&self) -> u32 {
        self.intermediate.back().cloned().unwrap() as u32
    }

    pub fn config(&self) -> &HistorySpeedConfig {
        &self.config
    }
}


pub struct SpeedCounter {
    last_recv: u64, 
    last_update: Timestamp, 
    cur_speed: u32
}


impl SpeedCounter {
    pub fn new(init_recv: usize) -> Self {
        Self {
            last_recv: init_recv as u64, 
            last_update: bucky_time_now(), 
            cur_speed: 0
        }
    }

    pub fn on_recv(&mut self, recv: usize) {
        self.last_recv += recv as u64;
    }

    pub fn update(&mut self, when: Timestamp) -> u32 {
        if when > self.last_update {
            let last_recv = self.last_recv;
            self.cur_speed = ((last_recv * 1000 * 1000) as f64 / (when - self.last_update) as f64) as u32;
            self.last_recv = 0;
            self.last_update = when;
            self.cur_speed
        } else {
            self.cur_speed
        }
    }

    pub fn cur(&self) -> u32 {
        self.cur_speed
    }
}



pub struct ProgressCounter {
    last_recv: u64, 
    last_update: Timestamp, 
    cur_speed: u32
}


impl ProgressCounter {
    pub fn new(init_recv: u64) -> Self {
        Self {
            last_recv: init_recv,  
            last_update: bucky_time_now(), 
            cur_speed: 0
        }
    }

    pub fn update(&mut self, cur_recv: u64, when: Timestamp) -> u32 {
        if cur_recv < self.last_recv {
            return 0;
        }

        if when > self.last_update {
            let last_recv = cur_recv - self.last_recv;
            self.cur_speed = ((last_recv * 1000 * 1000) as f64 / (when - self.last_update) as f64) as u32;
            self.last_recv = cur_recv;
            self.last_update = when;
            self.cur_speed
        } else {
            self.cur_speed
        }
    }

    pub fn cur_speed(&self) -> u32 {
        self.cur_speed
    }
<<<<<<< HEAD
=======
}


#[derive(Debug, Serialize, Deserialize)]
pub enum NdnTaskState {
    Running,
    Paused,
    Error(BuckyError/*被cancel的原因*/), 
    Finished
}

#[derive(Clone, Debug, Serialize, Deserialize)]
pub enum NdnTaskControlState {
    Normal, 
    Paused, 
    Canceled, 
}

pub trait NdnTask: Send + Sync {
    fn clone_as_task(&self) -> Box<dyn NdnTask>;
    fn state(&self) -> NdnTaskState;
    fn control_state(&self) -> NdnTaskControlState;

    fn resume(&self) -> BuckyResult<NdnTaskControlState> {
        Ok(NdnTaskControlState::Normal)
    }
    fn cancel(&self) -> BuckyResult<NdnTaskControlState> {
        self.cancel_by_error(BuckyError::new(BuckyErrorCode::Interrupted, "user canceled"))
	}
    fn cancel_by_error(&self, _err: BuckyError) -> BuckyResult<NdnTaskControlState> {
        Ok(NdnTaskControlState::Normal)
    }
    fn pause(&self) -> BuckyResult<NdnTaskControlState> {
        Ok(NdnTaskControlState::Normal)
    }
    
    fn close(&self, _recursion: bool) -> BuckyResult<()> {
        Ok(())
    }

    fn cur_speed(&self) -> u32;
    fn history_speed(&self) -> u32;
    fn transfered(&self) -> u64;
>>>>>>> f3f66501
}<|MERGE_RESOLUTION|>--- conflicted
+++ resolved
@@ -8,7 +8,6 @@
     Serialize,
 };
 use serde_json::{Map, Value};
-use serde::Serialize;
 use cyfs_base::*;
 use crate::{
     types::*
@@ -517,8 +516,6 @@
     pub fn cur_speed(&self) -> u32 {
         self.cur_speed
     }
-<<<<<<< HEAD
-=======
 }
 
 
@@ -562,5 +559,4 @@
     fn cur_speed(&self) -> u32;
     fn history_speed(&self) -> u32;
     fn transfered(&self) -> u64;
->>>>>>> f3f66501
 }
--- conflicted
+++ resolved
@@ -53,17 +53,11 @@
         let encoder = cache.create_encoder(&desc);
         let session = UploadSession::new(
             interest.chunk.clone(), 
-<<<<<<< HEAD
-            interest.prefer_type.clone(), 
-            to.clone()).await?;
-        let _ =  stack.ndn().root_task().upload().add_task(None, session.clone_as_task());
-=======
             interest.session_id.clone(), 
             desc.clone(), 
             encoder, 
             to.clone());
         let _ = group.add(path, session.clone_as_task());
->>>>>>> 0e08b03a
         // 加入到channel的 upload sessions中
         let _ = to.upload(session.clone());
         let _ = session.on_interest(interest)?;

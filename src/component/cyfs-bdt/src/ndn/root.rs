--- conflicted
+++ resolved
@@ -14,9 +14,6 @@
 struct RootTaskImpl {
     max_download_speed: u32, 
     download: DownloadRoot, 
-<<<<<<< HEAD
-    upload: UploadGroup
-=======
     upload: UploadRoot
 }
 
@@ -162,66 +159,6 @@
         };
         self.sub.sub_task(abs_path)
     }
->>>>>>> 128a7cc5
-}
-
-
-pub struct DownloadRoot {
-    id_gen: IncreaseIdGenerator, 
-    sub: DownloadGroup
-}
-
-impl DownloadRoot {
-    fn next_index(&self) -> String {
-        self.id_gen.generate().to_string()
-    }
-
-    pub fn makesure_path(
-        &self, 
-        path: String
-    ) -> BuckyResult<(Box<dyn DownloadTask>, String, Option<String>)> {
-        if path.len() == 0 {
-            return Ok((self.sub.clone_as_task(), "/".to_owned(), None));
-        } 
-
-        let mut parts: Vec<&str> = path.split("/").collect();
-        if parts.len() == 0 {
-            return Err(BuckyError::new(BuckyErrorCode::InvalidInput, "invalid group path"))
-        } 
-        
-        let last_part = if parts[parts.len() - 1].len() == 0 {
-            None 
-        } else {
-            Some(parts[parts.len() - 1].to_owned())
-        };
-
-        parts.remove(parts.len() - 1);
-
-        let parent_path = (parts.join("/") + "/").to_owned();
-        let mut parent = self.sub.clone_as_task();
-        for part in parts {
-            if let Some(sub) = parent.sub_task(part) {
-                parent = sub;
-            } else {
-                let sub = DownloadGroup::new(self.sub.history_config().clone(), None);
-                parent.add_task(Some(part.to_owned()), sub.clone_as_task())?;
-                parent = sub.clone_as_task();
-            }
-        }
-        Ok((parent, parent_path, last_part))
-    }
-
-
-    pub fn add_task(&self, path: String, task: &dyn DownloadTask) -> BuckyResult<String> {
-        let (parent, parent_path, rel_path) = self.makesure_path(path)?;
-        let rel_path = rel_path.unwrap_or(self.next_index());
-        let _ = parent.add_task(Some(rel_path.clone()), task.clone_as_task())?;
-        Ok([parent_path, rel_path].join("/"))
-    }
-
-    pub fn sub_task(&self, path: &str) -> Option<Box<dyn DownloadTask>> {
-        self.sub.sub_task(path)
-    }
 }
 
 #[derive(Clone)]
@@ -235,14 +172,10 @@
                 sub: DownloadGroup::new(history_speed.clone(), None), 
                 id_gen: IncreaseIdGenerator::new()
             }, 
-<<<<<<< HEAD
-            upload: UploadGroup::new(history_speed, None)
-=======
             upload: UploadRoot {
                 sub: UploadGroup::new(history_speed.clone(), None), 
                 id_gen: IncreaseIdGenerator::new()
             }
->>>>>>> 128a7cc5
         }))
     }
 
@@ -257,11 +190,7 @@
     pub fn on_schedule(&self, now: Timestamp) {
         self.download().sub.calc_speed(now);
         self.download().sub.on_drain(self.0.max_download_speed);
-<<<<<<< HEAD
-        self.upload().calc_speed(now);
-=======
         self.upload().sub.calc_speed(now);
->>>>>>> 128a7cc5
     }
 }
 

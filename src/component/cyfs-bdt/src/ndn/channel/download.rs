--- conflicted
+++ resolved
@@ -143,16 +143,10 @@
             let interest = Interest {
                 session_id: self.session_id().clone(), 
                 chunk: self.chunk().clone(), 
-<<<<<<< HEAD
-                prefer_type: self.source().encode_desc.clone(), 
-                referer: Some(self.source().referer.clone()), 
-                from: None
-=======
                 prefer_type: self.source().codec_desc.clone(), 
                 referer: Some(self.source().referer.clone()), 
                 from: None, 
                 group_path: None
->>>>>>> 128a7cc5
             };
             info!("{} sent {:?}", self, interest);
             self.channel().interest(interest);
@@ -291,11 +285,7 @@
                     let state = &mut *self.0.state.write().unwrap();
                     match state {
                         Interesting(interesting) => {
-<<<<<<< HEAD
-                            let decoder = StreamDecoder::new(self.chunk(), &self.source().encode_desc, interesting.cache.clone());
-=======
                             let decoder = StreamDecoder::new(self.chunk(), &self.source().codec_desc, interesting.cache.clone());
->>>>>>> 128a7cc5
                             let mut downloading = DownloadingState {
                                 tunnel_state: tunnel.as_ref().download_state(), 
                                 history_speed: interesting.history_speed.clone(), 
@@ -363,22 +353,14 @@
                             std::mem::swap(&mut waiters, &mut interesting.waiters);
                             *state = StateImpl::Canceled(CanceledState {
                                 send_ctrl_time: None, 
-<<<<<<< HEAD
-                                err: BuckyError::new(BuckyErrorCode::Interrupted, "cancel by remote")
-=======
                                 err: BuckyError::new(resp_interest.err, "cancel by remote")
->>>>>>> 128a7cc5
                             });
                         },
                         StateImpl::Downloading(downloading) => {
                             std::mem::swap(&mut waiters, &mut downloading.waiters);
                             *state = StateImpl::Canceled(CanceledState {
                                 send_ctrl_time: None, 
-<<<<<<< HEAD
-                                err: BuckyError::new(BuckyErrorCode::Interrupted, "cancel by remote")
-=======
                                 err: BuckyError::new(resp_interest.err, "cancel by remote")
->>>>>>> 128a7cc5
                             });
                         },
                         _ => {}
@@ -395,16 +377,10 @@
         let interest = Interest {
             session_id: self.session_id().clone(), 
             chunk: self.chunk().clone(), 
-<<<<<<< HEAD
-            prefer_type: self.source().encode_desc.clone(), 
-            referer: Some(self.source().referer.clone()), 
-            from: None,
-=======
             prefer_type: self.source().codec_desc.clone(), 
             referer: Some(self.source().referer.clone()), 
             from: None, 
             group_path: None
->>>>>>> 128a7cc5
         };
         info!("{} sent {:?}", self, interest);
         self.channel().interest(interest);

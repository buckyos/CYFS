--- conflicted
+++ resolved
@@ -120,11 +120,7 @@
         self.origin.chunk()
     }
 
-<<<<<<< HEAD
-    fn desc(&self) -> &ChunkEncodeDesc {
-=======
     fn desc(&self) -> &ChunkCodecDesc {
->>>>>>> 128a7cc5
         self.origin.desc()
     }
 

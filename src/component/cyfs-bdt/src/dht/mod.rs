mod k_bucket;
mod node;
mod node_v2;

<<<<<<< HEAD
=======
pub use k_bucket::*;
>>>>>>> 40fbacf7
pub use node::*;
pub use node_v2::*;<|MERGE_RESOLUTION|>--- conflicted
+++ resolved
@@ -2,9 +2,6 @@
 mod node;
 mod node_v2;
 
-<<<<<<< HEAD
-=======
 pub use k_bucket::*;
->>>>>>> 40fbacf7
 pub use node::*;
 pub use node_v2::*;
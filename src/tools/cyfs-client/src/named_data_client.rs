use crate::ffs_client_util::{generate_file_desc, write_id_to_file, generate_dir_desc_2};
use crate::meta_helper;
use async_std::io::{copy as async_copy};
use async_std::io::Write as AsyncWrite;
use async_std::prelude::*;
use cyfs_chunk_client::{ChunkClient, ChunkClientContext, ChunkSourceContext};
<<<<<<< HEAD
use http_types::{Method, Request, Response};
=======
use http_types::{Method, Request};
>>>>>>> 664cde7a
use rand::{Rng, RngCore};
use std::borrow::BorrowMut;
use std::collections::HashMap;
use std::io::{Read};
use std::marker::Unpin;
use std::option::Option;
use std::path::{Path, PathBuf};
use std::result::Result::Ok;
use url::Url;

use async_trait::async_trait;
use async_std::sync::Mutex;
use log::*;
use std::time::{Duration, Instant};
use cyfs_meta_lib::{MetaClient, MetaMinerTarget};
use cyfs_base::*;
use cyfs_base_meta::*;
use std::str::FromStr;
use std::net::Shutdown;
use std::ops::Deref;
use std::sync::{Arc, RwLock};
use cyfs_bdt::stream_pool::{PooledStream, StreamPool, StreamPoolConfig};
use once_cell::sync::OnceCell;
use cyfs_bdt::{StackGuard, DeviceCache};

#[derive(Clone)]
struct BdtDeviceCache(Arc<BdtDeviceCacheImpl>);

struct BdtDeviceCacheImpl {
    cache: RwLock<HashMap<DeviceId, Device>>,
    meta_client: Arc<MetaClient>
}

impl BdtDeviceCache {
    fn new(meta_client: Arc<MetaClient>) -> Self {
        return Self(Arc::new(BdtDeviceCacheImpl{
            cache: RwLock::new(HashMap::new()),
            meta_client: meta_client.clone()
        }))
    }
}

#[async_trait]
impl DeviceCache for BdtDeviceCache {
    // 添加一个device并保存
    async fn add(&self, device_id: &DeviceId, device: Device) {
        self.0.cache.write().unwrap().insert(device_id.clone(), device);
    }

    // 直接在本地数据查询
    async fn get(&self, device_id: &DeviceId) -> Option<Device> {
        info!("bdt cache get id {}", device_id);
        self.search(device_id).await.ok()
    }

    // 本地查询，查询不到则发起查找操作
    async fn search(&self, device_id: &DeviceId) -> BuckyResult<Device> {
        info!("bdt cache search id {}", device_id);
        if let Some(device) = self.0.cache.read().unwrap().get(device_id) {
            return Ok(device.clone())
        }

        match self.0.meta_client.get_desc(device_id.object_id()).await? {
            SavedMetaObject::Device(device) => {
                self.0.cache.write().unwrap().insert(device_id.clone(), device.clone());
                Ok(device)
            }
            _ => {
                Err(BuckyError::from(BuckyErrorCode::NotMatch))
            }
        }
    }

    // 校验device的owner签名是否有效
    async fn verfiy_owner(&self, _device_id: &DeviceId, _device: Option<&Device>) -> BuckyResult<()> {
        Ok(())
    }

    // 有权对象的body签名自校验
    async fn verfiy_own_signs(&self, _object_id: &ObjectId, _object: &Arc<AnyNamedObject>) -> BuckyResult<()> {
        Ok(())
    }

    fn clone_cache(&self) -> Box<dyn DeviceCache> {
        Box::new(self.clone())
    }
}

pub struct NamedCacheClient {
    // 需要一个BDT栈，init时初始化
    stream_pool: OnceCell<StreamPool>,
    //desc: Device,
    //secret: PrivateKey,
    meta_client: Arc<MetaClient>,
    init_ret: Mutex<bool>,
    object_cache: RwLock<HashMap<ObjectId, StandardObject>>,
    device_cache: BdtDeviceCache,
    stack: OnceCell<StackGuard>,
    config: NamedCacheClientConfig
}

#[derive(PartialEq)]
pub enum ConnStrategy {
    BdtOnly,
    TcpFirst,
    TcpOnly
}

pub struct NamedCacheClientConfig {
    pub desc: Option<(Device, PrivateKey)>,
    pub meta_target: MetaMinerTarget,
    pub sn_list: Option<Vec<Device>>,
    pub area: Option<Area>,
    pub retry_times: u8,
    pub timeout: Duration,
    pub conn_strategy: ConnStrategy,
    pub tcp_chunk_manager_port: u16,
    pub tcp_file_manager_port: u16,
}

impl Default for NamedCacheClientConfig {
    fn default() -> Self {
        Self {
            desc: None,
            meta_target: MetaMinerTarget::default(),
            sn_list: None,
            area: None,
            retry_times: 3,
            timeout: Duration::from_secs(3*60),
            conn_strategy: ConnStrategy::BdtOnly,
            tcp_chunk_manager_port: CHUNK_MANAGER_PORT,
            tcp_file_manager_port: FILE_MANAGER_PORT
        }
    }
}

impl NamedCacheClient {
    pub fn new(config: NamedCacheClientConfig) -> NamedCacheClient {
        let client = Arc::new(MetaClient::new_target(config.meta_target.clone()).with_timeout(std::time::Duration::from_secs(60 * 2)));
        let device_cache = BdtDeviceCache::new(client.clone());
        NamedCacheClient {
            stream_pool: OnceCell::new(),
            //desc,
            //secret,
            meta_client: client,
            init_ret: Mutex::new(false),
            object_cache: RwLock::new(HashMap::new()),
            device_cache,
            stack: OnceCell::new(),
            config
        }
    }

    pub async fn init(&mut self) -> BuckyResult<()> {
        // 避免并行init
        let mut ret = self.init_ret.lock().await;
        if *ret {
            return Ok(());
        }

        let (mut desc, secret) = if let Some((desc, secret)) = self.config.desc.clone() {
            (desc, secret)
        } else {
            info!("no input peerdesc, create random one.");
            let secret = PrivateKey::generate_rsa(1024)?;
            let public = secret.public();
            let area = self.config.area.clone().unwrap_or(Area::default());
            let mut uni = [0 as u8; 16];
            rand::thread_rng().fill_bytes(&mut uni);
            let uni_id = UniqueId::create(&uni);
            let desc = Device::new(None, uni_id, vec![], vec![], vec![], public, area, DeviceCategory::PC).build();
            (desc, secret)
        };

        info!("current device_id: {}", desc.desc().calculate_id());

        let endpoints = desc.body_mut().as_mut().unwrap().content_mut().mut_endpoints();
        if endpoints.len() == 0 {
            // 取随机端口号
            let port = rand::thread_rng().gen_range(30000, 50000) as u16;
            for ip in cyfs_util::get_all_ips().unwrap() {
                if ip.is_ipv4() {
                    endpoints.push(Endpoint::from((Protocol::Tcp, ip, port)));
                    endpoints.push(Endpoint::from((Protocol::Udp, ip, port)));
                }
            }
        }

        let mut params = cyfs_bdt::StackOpenParams::new("cyfs-client");
<<<<<<< HEAD

        if let Some(sn_list) = &sn_list {
            info!("named data client use param`s sn list {:?}", sn_list);
=======
        if let Some(sn_list) = &self.config.sn_list {
            info!("named data client use param`s sn list {:?}", sn_list.iter().map(|device|{
                device.desc().calculate_id()
            }).collect::<Vec<ObjectId>>());
>>>>>>> 664cde7a
        }
        params.known_sn = self.config.sn_list.clone();
        params.outer_cache = Some(Box::new(self.device_cache.clone()));

        let stack = cyfs_bdt::Stack::open(desc, secret, params).await?;

        let pool = StreamPool::new(stack.deref().clone(), 80, StreamPoolConfig {
            capacity: 10,
            backlog: 10,
            atomic_interval: Duration::from_secs(5),
            timeout: Duration::from_secs(60)
        })?;

        info!("bdt stack created");
        let _ = self.stream_pool.set(pool);
        let _ = self.stack.set(stack);

        *ret = true;
        Ok(())
    }

    // 只支持cyfs链接
    // 只支持将文件夹内容存到指定path，不支持写到一个writer
    pub async fn get_by_url(&self, url: &str, dest: &Path) -> BuckyResult<()> {
        let (owner, id, inner) = self.extract_cyfs_url(url).await?;
        match id.obj_type_code() {
            ObjectTypeCode::File => {
                let mut dest_file = async_std::fs::File::create(dest).await?;
                let _desc = self.get_file_by_id_obj(&id, owner, &mut dest_file).await?;
                dest_file.flush().await?;
                Ok(())
            },
            ObjectTypeCode::Dir => {
                let inner = if inner.len()>0{Some(inner.as_str())}else{None};
                let _desc = self.get_dir_by_obj(&id, owner, inner, dest).await?;
                Ok(())
            },
            _ => {
                Err(BuckyError::from(BuckyErrorCode::NotSupport))
            }
        }
    }

    pub async fn reset_sn_list(&self, sn_list: Vec<Device>) -> BuckyResult<()> {
        if let Some(stack) = self.stack.get() {
            info!("named data client reset sn list {:?}", sn_list.iter().map(|device|{
                device.desc().calculate_id()
            }).collect::<Vec<ObjectId>>());
<<<<<<< HEAD
            stack.reset_sn_list(sn_list).await?;
=======
            stack.reset_sn_list(sn_list).wait_online().await?;
>>>>>>> 664cde7a
            Ok(())
        } else {
            Err(BuckyError::from(BuckyErrorCode::NotInit))
        }
    }

    async fn get_id_from_str(&self, id_str: &str) -> BuckyResult<ObjectId> {
        match ObjectId::from_str(id_str) {
            Ok(id) => Ok(id),
            Err(_code) => {
                // TODO: str不是id，可能是name. 尝试从mata chain查询
                match self.meta_client.get_name(id_str).await? {
                    None => Err(BuckyError::from(BuckyErrorCode::NotFound)),
                    Some((info, state)) => match state {
                        NameState::Normal | NameState::Lock => {
                            return match info.record.link {
                                NameLink::ObjectLink(link) => Ok(link),
                                _ => Err(BuckyError::from(BuckyErrorCode::NotFound)),
                            }
                        }
                        _ => Err(BuckyError::from(BuckyErrorCode::NotFound)),
                    },
                }
            }
        }
    }

    async fn get_bdt_stream(&self, remote: &DeviceId) -> BuckyResult<PooledStream> {
        debug!("get bdt connection to {}:80", remote);
        self.stream_pool.get().unwrap().connect(remote).await
    }

<<<<<<< HEAD
    async fn http_on_bdt(&self, remote: &DeviceId, req: Request) -> BuckyResult<Response> {
        debug!(
            "http on bdt, remote {}, url {}",
            remote,
            req.url()
        );
        let conn = self.bdt_conn(remote).await?;
        let resp = cyfs_util::async_h1_helper::connect_timeout(conn, req, Duration::from_secs(60 * 5)).await?;
        if !resp.status().is_success() {
            Err(BuckyError::from(resp.status()))
        } else {
            Ok(resp)
        }
    }

    async fn get_bdt_stream(&self, remote: &DeviceId) -> BuckyResult<PooledStream> {
        debug!(
            "http on bdt, remote {}, vport 80",
            remote.to_string()
        );
        self.bdt_conn(remote).await
    }

=======
>>>>>>> 664cde7a
    async fn get_chunk<W: ?Sized>(
        &self,
        chunk_id: &ChunkId,
        owner: &DeviceId,
        writer: &mut W,
    ) -> BuckyResult<()>
    where
        W: AsyncWrite + Unpin,
    {
        // let peer_id = self.desc.get().unwrap().desc().device_id();
        let peer_id = self.stack.get().unwrap().local_device_id();
        let price = 0i64; // 本机获取，直接返回

        debug!("will get chunk by id {}", &chunk_id);

        //1. 从chunkManager取Chunk
        info!("try get chunk {} from local", &chunk_id);

        let chunk_get_data_req = cyfs_chunk::ChunkGetReq::sign(
            self.stack.get().unwrap().keystore().private_key(),
            owner,
            peer_id,
            &chunk_id,
            &price,
            cyfs_chunk::ChunkGetReqType::Data,
        )?;

        if let Ok(chunk_resp) = ChunkClient::get_resp_from_source(
            ChunkSourceContext::source_http_local(peer_id),
            &chunk_get_data_req,
        ).await {
            debug!("get chunk {} from local success", &chunk_id);
            async_copy(chunk_resp, writer).await?;
            return Ok(());
        }

        //2. 用HTTP@BDT到Owner取Chunk
        let chunk_get_data_with_meta_req = cyfs_chunk::ChunkGetReq::sign(
            self.stack.get().unwrap().keystore().private_key(),
            owner,
            peer_id,
            &chunk_id,
            &price,
            cyfs_chunk::ChunkGetReqType::Data,
        )?;
        // 由于某些场景中，会发生使用udp的bdt stream在传输一段时间后再也收不到数据的情形，这里加一个超时。如果到了超时时间还没有返回，就再建一条新连接重试一次GetChunk
        // 这里重试3次，3次还得不到chunk就返回错误
        let chunk_content = OnceCell::new();
        let mut get_error = BuckyError::from(BuckyErrorCode::Ok);
        let mut use_tcp = self.config.conn_strategy == ConnStrategy::TcpFirst || self.config.conn_strategy == ConnStrategy::TcpOnly;
        for i in 0..self.config.retry_times {
<<<<<<< HEAD
=======
            info!("try get chunk {}, retry {}/{}", chunk_id, i, self.config.retry_times);
>>>>>>> 664cde7a
            let mut ctx = None;
            if use_tcp {
                if let StandardObject::Device(device) = self.get_desc(owner.object_id(), None).await? {
                    for endpoint in device.body_expect("").content().endpoints() {
                        if endpoint.is_static_wan() && endpoint.is_tcp() && endpoint.addr().is_ipv4() {
                            info!("named data client use tcp conn to {}", &endpoint.addr().ip().to_string());
                            ctx = Some(ChunkSourceContext::new_http(peer_id, &endpoint.addr().ip().to_string(), self.config.tcp_chunk_manager_port));
                            break;
                        }
                    }
                }
            } else {
                let bdt_stream = self.get_bdt_stream(&owner).await?;
                ctx = Some(ChunkSourceContext::source_http_bdt_remote(peer_id, bdt_stream))
            };

            if ctx.is_none() {
                if self.config.conn_strategy != ConnStrategy::TcpOnly {
                    info!("named data client use tcp, but not found any static tcp ipv4 addr. roolback to bdt");
                    let bdt_stream = self.get_bdt_stream(&owner).await?;
                    ctx = Some(ChunkSourceContext::source_http_bdt_remote(peer_id, bdt_stream))
                } else {
                    info!("named data client use tcp pnly, but not found any static tcp ipv4 addr. return failed");
                    return Err(BuckyError::new(BuckyErrorCode::NotSupport, format!("device {} not has static tcp ipv4 addr", owner)));
                }
            }
<<<<<<< HEAD
            // get_from_source在udp被阻断的情况下可能会超时，这里超时后返回Timeout错误，再试一次

            match async_std::future::timeout(self.config.timeout, async {
                ChunkClient::get_resp_from_source(ctx.clone().unwrap(), &chunk_get_data_with_meta_req).await
            }).await {
                Ok(ret) => {
                    match ret {
                        Ok(mut resp) => {
                            match resp.body_bytes().await {
=======

            match ChunkClient::get_resp_from_source(ctx.clone().unwrap(), &chunk_get_data_with_meta_req).await {
                Ok(mut resp) => {
                    // 这里超时后返回Timeout错误，再试一次
                    match async_std::future::timeout(self.config.timeout, async {
                        resp.body_bytes().await
                    }).await {
                        Ok(buf) => {
                            match buf {
>>>>>>> 664cde7a
                                Ok(buf) => {
                                    let _ = chunk_content.set(buf);
                                    break;
                                }
                                Err(e) => {
                                    error!("receive bytes error, {}", e);
                                    get_error = BuckyError::from(e);
                                }
                            }
                        }
                        Err(e) => {
<<<<<<< HEAD
                            warn!("get chunk {} failed by err {}, may retry {}/{}", chunk_id, e, i+1, self.config.retry_times);
                            get_error = e;
                            // 如果是tcp失败，下次用bdt重试
                            use_tcp = false;
                            // 这里尝试看能不能让pool放弃这条连接
                            if let Some(stream) = ctx.unwrap().get_bdt_stream() {
                                if let Err(e) = stream.shutdown(Shutdown::Both) {
                                    error!("bdt stream close error! {}", e);
                                }
                            }

=======
                            error!("recv chunk {} timeout after {} secs.", chunk_id, self.config.timeout.as_secs());
                            get_error = BuckyError::from(e);
>>>>>>> 664cde7a
                        }
                    }
                }
                Err(e) => {
<<<<<<< HEAD
                    error!("recv chunk {} timeout after {} secs. may retry {}/{}", chunk_id, self.config.timeout.as_secs(), i+1, self.config.retry_times);
                    get_error = BuckyError::from(e);
                }
            }


=======
                    error!("get chunk {} response err {}", chunk_id, e);
                }
            }

            // 走到这里说明失败了
            // 这里尝试看能不能让pool放弃这条连接
            if let Some(stream) = ctx.unwrap().get_bdt_stream() {
                if let Err(e) = stream.shutdown(Shutdown::Both) {
                    error!("bdt stream close error! {}", e);
                }
            }

            // 如果是tcp失败，且失败次数超过重试次数的一半，下次用bdt重试
            if self.config.conn_strategy == ConnStrategy::TcpFirst && i+1 > (self.config.retry_times as f32 / 2f32).ceil() as u8 {
                use_tcp = false;
            }
>>>>>>> 664cde7a
        }

        if chunk_content.get().is_none() {
            // 表示3次都没有拿到chunk数据，这里报超时
<<<<<<< HEAD
            error!("get chunk {} final failed after retry 3 times", chunk_id);
=======
            error!("get chunk {} final failed after retry {} times", chunk_id, self.config.retry_times);
>>>>>>> 664cde7a
            return Err(get_error);
        }

        // 重新计算一次chunkid
        let new_chunk_id = ChunkId::calculate_sync(chunk_content.get().unwrap()).unwrap();
        if chunk_id != &new_chunk_id {
            error!("recalc chunkid failed! except {}, actual {}", &chunk_id, &new_chunk_id);
            return Err(BuckyError::new(BuckyErrorCode::Unmatch, "chunkid dismatch"));
        } else {
            debug!("verify chunk {} success", &chunk_id);
        }

        // 存入writer
        debug!("save chunk {} to writer", &chunk_id);
        writer.write(chunk_content.get().unwrap()).await?;

        // 存入本地ChunkManager
        if let Ok((desc, secret)) = cyfs_util::get_default_device_desc() {
            info!("save chunk {} to local", &chunk_id);
            let chunk_set_req = cyfs_chunk::ChunkSetReq::sign(
                &secret,
                &desc.desc().device_id(),
                &chunk_id,
                chunk_content.get().unwrap().to_owned(),
            )?;

            if let Err(e) = ChunkClient::set(
                ChunkSourceContext::source_http_local(peer_id),
                &chunk_set_req,
            ).await {
                warn!("save chunk {} to local fail. err {}", &chunk_id, e)
            }
        }


        return Ok(());
    }

    async fn get_chunks<W: ?Sized>(
        &self,
        chunk_id_list: &Vec<ChunkId>,
        owner: &DeviceId,
        writer: &mut W,
    ) -> BuckyResult<()>
    where
        W: AsyncWrite + Unpin,
    {
        for chunk_id in chunk_id_list {
            self.get_chunk(chunk_id, owner, writer).await?;
        }
        Ok(())
    }

    #[async_recursion::async_recursion]
    async fn get_desc_from_file_manager(&self, id: &ObjectId, owner: &ObjectId) -> BuckyResult<StandardObject> {
        let owner_ood = self.get_device_from_owner_id(owner).await?;
        let use_tcp = self.config.conn_strategy == ConnStrategy::TcpFirst || self.config.conn_strategy == ConnStrategy::TcpOnly;
        if use_tcp {
            if let StandardObject::Device(device) = self.get_desc(owner_ood.object_id(), None).await? {
                for endpoint in device.body_expect("").content().endpoints() {
                    if endpoint.is_static_wan() && endpoint.is_tcp() && endpoint.addr().is_ipv4() {
                        let addr = format!("{}:{}", &endpoint.addr().ip().to_string(), self.config.tcp_file_manager_port);
                        let req = Request::new(Method::Get, format!("http://{}/get_file?fileid={}", &addr, id).as_str());
                        info!("named data client use tcp conn to {}", &addr);
                        let conn = async_std::net::TcpStream::connect(&addr).await?;
                        let mut resp = cyfs_util::async_h1_helper::connect_timeout(conn, req, Duration::from_secs(60 * 5)).await?;
                        let buf = resp.body_bytes().await?;
                        let obj = StandardObject::clone_from_slice(&buf)?;
                        self.object_cache.write().unwrap().insert(id.clone(), obj.clone());
                        return Ok(obj);
                    }
                }
            }
        }

        let req = Request::new(Method::Get, format!("http://www.cyfs.com/file_manager/get_file?fileid={}", id).as_str());
        let conn = self.get_bdt_stream(&owner_ood).await?;
        let mut resp = cyfs_util::async_h1_helper::connect_timeout(conn, req, Duration::from_secs(60 * 5)).await?;
        let buf = resp.body_bytes().await?;
        let obj = StandardObject::clone_from_slice(&buf)?;
        self.object_cache.write().unwrap().insert(id.clone(), obj.clone());
        return Ok(obj);
    }

    #[async_recursion::async_recursion]
    async fn get_desc(
        &self,
        fileid: &ObjectId,
        owner: Option<ObjectId>,
    ) -> BuckyResult<StandardObject> {
        info!("get desc for id {}", fileid);
        //1. 尝试从内存cache里取
        if let Some(obj) = self.object_cache.read().unwrap().get(fileid) {
            return Ok(obj.clone());
        }
        //1. 从FileManager取desc
        /*
        if let Ok(desc) = FileManager::get_desc(fileid).await {
            return Ok(desc);
        }
        */

        //2. 如果找不到，尝试用meta chain查找desc
        info!("try get desc {} from meta", fileid);
        if let Ok(ret) = self.meta_client.get_desc(fileid).await {
            let obj = match ret {
                SavedMetaObject::File(p) => {
                    info!("get file desc {} from meta success", fileid);
                    Ok(StandardObject::File(p))
                },
                SavedMetaObject::People(p) => {
                    info!("get people desc {} from meta success", fileid);
                    Ok(StandardObject::People(p))
                },
                SavedMetaObject::Device(p) => {
                    info!("get device desc {} from meta success", fileid);
                    let device_id = p.desc().device_id();
                    self.device_cache.add(&device_id, p.clone()).await;
                    Ok(StandardObject::Device(p))
                }
                SavedMetaObject::Data(data) => {
                    info!("get desc {} from meta success", &data.id);
                    Ok(StandardObject::clone_from_slice(data.data.as_slice())?)
                }
                _ => {
                    warn!("get desc {} but not file", fileid);
                    Err(BuckyError::from(BuckyErrorCode::NotFound))
                },
            };
            if let Ok(obj) = obj {
                self.object_cache.write().unwrap().insert(fileid.clone(), obj.clone());
                return Ok(obj);
            }
        }

        //3. 如果再找不到，当有owner传入的情况下，用HTTP@BDT到owner去找
        if let Some(owner) = &owner {
            info!("try get desc from owner {}", owner);
            let desc = self.get_desc_from_file_manager(fileid, owner).await?;
            return Ok(desc);
        }

        warn!("cannot get file desc {}", fileid);
        return Err(BuckyError::from(BuckyErrorCode::NotFound));
    }

    pub async fn get_dir(&self, id_str: &str, owner_str: Option<&str>, inner_path: Option<&str>, dest_path: &Path) -> BuckyResult<Dir> {
        let id = self.get_id_from_str(id_str).await?;
        let mut owner = None;
        if let Some(str) = owner_str {
            owner = self.get_id_from_str(str).await.map_or(None, |id|Some(id));
        }

        self.get_dir_by_obj(&id, owner, inner_path, dest_path).await
    }

    pub async fn get_dir_by_obj(&self, id: &ObjectId, owner: Option<ObjectId>, inner_path: Option<&str>, dest_path: &Path) -> BuckyResult<Dir> {
        info!("get dir by id {}, inner path {}", id, inner_path.unwrap_or("none"));

        let desc = self.get_desc(&id, owner).await?;
        let mut is_file = false;
        if let StandardObject::Dir(dir) = desc {
            match dir.desc().content().obj_list() {
                NDNObjectInfo::ObjList(list) => {
                    let filtred_list;
                    if let Some(inner) = inner_path {
                        let filtered = list.object_map.iter().filter_map(|(path_str, info)| {
                            let path = Path::new(path_str);
                            if path.starts_with(inner) {
                                // 如果能精确匹配上inner_path，就是想下一个单独的文件，这时dest_path就是带文件名的全路径
                                let new_path = if path == Path::new(inner) {
                                    is_file = true;
                                    path
                                } else {
                                    path.strip_prefix(inner).unwrap()
                                };
                                // 这里要改下item的inner_path
                                let new_item = (new_path.to_string_lossy().to_string(), info.clone());
                                Some(new_item)
                            } else {
                                None
                            }
                        }).collect();
                        filtred_list = filtered;
                    } else {
                        filtred_list = list.object_map.clone();
                    }

                    for (path, info) in &filtred_list {
                        match info.node() {
                            InnerNode::ObjId(id) => {
                                let actual_path = if is_file {
                                    dest_path.to_owned()
                                } else {
                                    dest_path.join(path)
                                };

                                if let Some(parent) = actual_path.parent(){
                                    if !parent.exists() {
                                        std::fs::create_dir_all(parent)?;
                                    }
                                }

                                let mut file = async_std::fs::File::create(actual_path).await?;
                                match dir.body_expect("").content() {
                                    DirBodyContent::Chunk(_) => {
                                        error!("dir chunk body not support!");
                                        return Err(BuckyError::from(BuckyErrorCode::NotSupport));
                                    }
                                    DirBodyContent::ObjList(list) => {
                                        if let Some(buf) = list.get(id) {
                                            let file_obj = File::clone_from_slice(buf)?;
                                            self.get_file_by_obj(&file_obj, &mut file).await?;
                                            file.flush().await?;
                                        } else {
                                            error!("cannot find id {} in dir obj!", id);
                                            return Err(BuckyError::from(BuckyErrorCode::NotFound));
                                        }
                                    }
                                }
                                // self.get_file_by_id_obj(id, owner, &mut file).await?;
                                // file.flush().await?;
                            }
                            _ => {
                                warn!("cyfs client not support node type")
                            }
                        }
                    }
                    Ok(dir.clone())
                },
                NDNObjectInfo::Chunk(_) => {
                    // 先不支持chunk格式
                    error!("Object List in chunk not support");
                    Err(BuckyError::from(BuckyErrorCode::NotSupport))
                }
            }
        } else {
            Err(BuckyError::from(BuckyErrorCode::NotMatch))
        }
    }

    pub async fn get_dir_file<W: ?Sized>(&self, id: &DirId, owner_str: Option<&str>, inner_path: &str, writer: &mut W) -> BuckyResult<File>
        where W: AsyncWrite + Unpin,
    {
        info!("get file by id {}, path {}", id, inner_path);
        let mut owner = None;
        if let Some(str) = owner_str {
            owner = self.get_id_from_str(str).await.map_or(None, |id|Some(id));
        }
        let desc = self.get_desc(id.object_id(), owner).await?;
        if let StandardObject::Dir(dir) = desc {
            match dir.desc().content().obj_list() {
                NDNObjectInfo::ObjList(list) => {
                    if let Some(entry) = list.object_map.get(inner_path) {
                        match entry.node() {
                            InnerNode::ObjId(fileid) => {
                                self.get_file_by_id(&fileid.to_string(), owner_str, writer).await
                            }
                            _ => {
                                Err(BuckyError::from(BuckyErrorCode::NotSupport))
                            }
                        }
                    } else {
                        Err(BuckyError::from(BuckyErrorCode::NotFound))
                    }
                }
                NDNObjectInfo::Chunk(_chunk) => {
                    // 先不支持chunk格式
                    error!("Object List in chunk not support");
                    Err(BuckyError::from(BuckyErrorCode::NotSupport))
                }
            }
        } else {
            Err(BuckyError::from(BuckyErrorCode::NotMatch))
        }
    }

    pub async fn get_file_by_id<W: ?Sized>(
        &self,
        id_str: &str,
        owner_str: Option<&str>,
        writer: &mut W,
    ) -> BuckyResult<File>
        where
            W: AsyncWrite + Unpin,
    {
        info!("get file by id {}", id_str);
        // 先解id，这个必须成功
        let id = self.get_id_from_str(id_str).await?;
        let mut owner = None;
        if let Some(str) = owner_str {
            owner = self.get_id_from_str(str).await.map_or(None, |id|Some(id));
        }

        self.get_file_by_id_obj(&id, owner, writer).await
    }

    // owner可能是peerid或者groupid
    // id和owner也可能是租用的name，这里传str，在内部尝试解析
    pub async fn get_file_by_id_obj<W: ?Sized>(
        &self,
        id: &ObjectId,
        owner: Option<ObjectId>,
        writer: &mut W,
    ) -> BuckyResult<File>
    where
        W: AsyncWrite + Unpin,
    {

        // 取FileDesc
        let desc = self.get_desc(id, owner).await?;
        if let StandardObject::File(desc) = desc {
            info!("get file {} desc success", &id);
            self.get_file_by_obj(&desc, writer).await?;
            Ok(desc.clone())
        } else {
            Err(BuckyError::from(BuckyErrorCode::NotMatch))
        }
    }

    pub async fn get_file_by_obj<W: ?Sized>(&self,
         desc: &File,
         writer: &mut W) -> BuckyResult<()>
    where
        W: AsyncWrite + Unpin,
    {
        let owner = desc.desc().owner().unwrap();
        let owner_device = self.get_device_from_owner_id(&owner).await?;
        match desc.body().as_ref().unwrap().content().chunk_list() {
            ChunkList::ChunkInList(list) => {
                info!("now get chunks for file {}:", desc.desc().calculate_id());
                self.get_chunks(&list, &owner_device, writer).await?;
                Ok(())
            }
            ChunkList::ChunkInFile(_fileid) => {
                warn!("chunk in file not supported");
                Err(BuckyError::new(BuckyErrorCode::UnSupport, "ChunkInFile"))
            }
            ChunkList::ChunkInBundle(bundle) => {
                info!("now get chunks for file {}:", desc.desc().calculate_id());
                self.get_chunks(&bundle.chunk_list(), &owner_device, writer).await?;
                Ok(())
            }
        }
    }

    pub async fn put_from_file(
        &mut self,
        source: &Path,
        owner_desc: &StandardObject,
        owner_secret: &PrivateKey,
        chunk_size: u32,
        file_id: Option<PathBuf>,
        save_to_meta: bool
    ) -> BuckyResult<(String, Duration)> {
        if source.is_file() {
            // 如果是单个文件，走文件传输的流程
            let file_desc = generate_file_desc(source, owner_desc, owner_secret, chunk_size, None).await?;
            let fileid = file_desc.desc().calculate_id();

            if let Some(file_id_file) = file_id {
                write_id_to_file(&file_id_file, &fileid);
            }
            let ffs_url = format!("cyfs://{}/{}", file_desc.desc().owner().unwrap(), &fileid);
            let put_dur = self.put(source, &file_desc, owner_desc, owner_secret, save_to_meta, true).await?;
            Ok((ffs_url, put_dur))
        } else if source.is_dir() {
            let (dir_desc, file_descs) = generate_dir_desc_2(source, owner_desc, owner_secret, chunk_size, None).await?;

            let dirid = dir_desc.desc().calculate_id();

            if let Some(file_id_file) = file_id {
                write_id_to_file(&file_id_file, &dirid)
            }
            let mut gen_dur = Duration::new(0, 0);
            let ffs_url = format!("cyfs://{}/{}", dir_desc.desc().owner().unwrap(), &dirid);
            // 把每个文件put到ood上去，这里不需要把每个文件的desc都放到meta链上去
            for (file_desc, abs_path) in file_descs {
                let put_dur = self.put(&abs_path, &file_desc, owner_desc, owner_secret, false, false).await?;
                gen_dur = gen_dur + put_dur;
            }

            // 把dir对象put到ood上去
            let any_dir_obj = AnyNamedObject::Standard(StandardObject::Dir(dir_desc));
            self.put_obj(&any_dir_obj).await?;
            if save_to_meta {
                meta_helper::create_desc(&self.meta_client, &owner_desc, owner_secret
                                         , any_dir_obj).await?;
            }

            Ok((ffs_url, gen_dur))
        } else {
            Err(BuckyError::from(BuckyErrorCode::NotMatch))
        }

    }

    // 如果owner_desc是Device，target_device就是它本身
    // 如果owner_desc是People，target_device就是它的OOD
    // 如果是其他类型，报错退出
    async fn get_device_from_owner_id(&self, owner: &ObjectId) -> BuckyResult<DeviceId> {
        let owner_obj = self.get_desc(owner, None).await?;
        self.get_device_from_owner(&owner_obj).await
    }

    // 如果owner_desc是Device，target_device就是它本身
    // 如果owner_desc是People，target_device就是它的OOD
    // 如果是其他类型，报错退出
    async fn get_device_from_owner(&self, owner: &StandardObject) -> BuckyResult<DeviceId> {
        match owner {
            StandardObject::Device(device) => {
                let device_id = device.desc().device_id();
                self.device_cache.add(&device_id, device.clone()).await;
                Ok(device_id)
            },
            StandardObject::People(people) => {
                let people_id = people.desc().calculate_id();
                let mut device_id = if let StandardObject::People(people) = self.get_desc(&people_id, None).await? {
                    let ood_list = people.body_expect("").content().ood_list();
                    if ood_list.len() > 0 {
                        Ok(ood_list[0].clone())
                    } else {
                        Err(BuckyError::from(BuckyErrorCode::NotFound))
                    }
                } else {
                    Err(BuckyError::from(BuckyErrorCode::NotMatch))
                };
                if device_id.is_err() {
                    let ood_list = people.body_expect("").content().ood_list();
                    if ood_list.len() > 0 {
                        device_id = Ok(ood_list[0].clone())
                    }
                }
                device_id
            },
            _ => {Err(BuckyError::from(BuckyErrorCode::NotSupport))}
        }
    }

    pub async fn put(
        &mut self,
        source: &Path,
        file_desc: &File,
        owner_desc: &StandardObject,
        owner_secret: &PrivateKey,
        save_to_meta: bool,
        put_obj: bool,
    ) -> BuckyResult<Duration> {
        let owner_device = self.get_device_from_owner(owner_desc).await?;
        let start = Instant::now();
        let mut file = std::fs::File::open(source)?;
        let file_ref = file.borrow_mut();
        // 1. 用bdt连接file的owner
        // 当前使用HTTP@BDT，不需要这一步
        // 2. 把chunk存进owner
        match file_desc.body().as_ref().unwrap().content().chunk_list().inner_chunk_list() {
            Some(list) => {
                for chunkid in list {
                    let len = chunkid.len();
                    let mut reader = file_ref.take(len as u64);
                    let mut data = Vec::with_capacity(len as usize);
                    reader.read_to_end(&mut data)?;

                    info!("put chunk {} len {} kB to {}", &chunkid, len / 1024, file_desc.desc().owner().unwrap());

                    let chunk_set_req = cyfs_chunk::ChunkSetReq::sign(
                        owner_secret,
                        &owner_device,
                        &chunkid,
                        data
                    )?;

                    let mut ctx = None;
                    let use_tcp = self.config.conn_strategy == ConnStrategy::TcpFirst || self.config.conn_strategy == ConnStrategy::TcpOnly;
                    if use_tcp {
                        if let StandardObject::Device(device) = self.get_desc(owner_device.object_id(), None).await? {
                            for endpoint in device.body_expect("").content().endpoints() {
                                if endpoint.is_static_wan() && endpoint.is_tcp() && endpoint.addr().is_ipv4() {
                                    info!("named data client use tcp conn to {}", &endpoint.addr().ip().to_string());
                                    ctx = Some(ChunkSourceContext::new_http(&owner_device, &endpoint.addr().ip().to_string(), self.config.tcp_chunk_manager_port));
                                    break;
                                }
                            }
                        }
                    } else {
                        let bdt_stream = self.get_bdt_stream(&owner_device).await?;
                        ctx = Some(ChunkSourceContext::source_http_bdt_remote(&owner_device, bdt_stream))
                    };

                    if ctx.is_none() {
                        if self.config.conn_strategy != ConnStrategy::TcpOnly {
                            info!("named data client use tcp, but not found any static tcp ipv4 addr. roolback to bdt");
                            let bdt_stream = self.get_bdt_stream(&owner_device).await?;
                            ctx = Some(ChunkSourceContext::source_http_bdt_remote(&owner_device, bdt_stream))
                        } else {
                            info!("named data client use tcp pnly, but not found any static tcp ipv4 addr. return failed");
                            return Err(BuckyError::new(BuckyErrorCode::NotSupport, format!("device {} not has static tcp ipv4 addr", &owner_device)));
                        }
                    }

                    let chunk_set_resp = ChunkClient::set(ctx.unwrap(), &chunk_set_req).await?;

                    let public_ley = owner_desc.public_key().unwrap();
                    if let PublicKeyRef::Single(public_key) = public_ley {
                        if !chunk_set_resp.verify(public_key) {
                            return Err(BuckyError::from(BuckyErrorCode::InvalidData));
                        }
                    }


                    info!("put chunk {} to {} success", chunkid, file_desc.desc().owner().unwrap());
                }
            }
            None => {
                return Err(BuckyError::from(BuckyErrorCode::UnSupport));
            }
        }

        if put_obj {
            // 3. 把filedesc存入owner
            self.put_obj(&AnyNamedObject::Standard(StandardObject::File(file_desc.clone()))).await?;
        }


        if save_to_meta {
            // 4. 把filedesc存入meta
            let fileid = file_desc.desc().calculate_id();
            info!("put file {} desc to meta", fileid);
            if let Err(e) = meta_helper::create_file_desc_sync(
                &self.meta_client,
                owner_desc,
                owner_secret,
                &file_desc.clone()
            ).await
            {
                warn!("put file {} desc to meta failed, err {}", fileid, e);
            }
        }

        Ok(start.elapsed())
    }

    // 把对象put到它的owner上去
    pub async fn put_obj(&self, object: &AnyNamedObject) -> BuckyResult<()> {
        let fileid = object.calculate_id();
        let owner_id = object.owner().as_ref().unwrap();
        let owner_device = self.get_device_from_owner_id(owner_id).await?;
        let buf = object.to_vec()?;
        info!("put file desc {} to {}", &fileid, owner_id);

        let use_tcp = self.config.conn_strategy == ConnStrategy::TcpFirst || self.config.conn_strategy == ConnStrategy::TcpOnly;
        if use_tcp {
            if let StandardObject::Device(device) = self.get_desc(owner_device.object_id(), Some(owner_id.clone())).await? {
                for endpoint in device.body_expect("").content().endpoints() {
                    if endpoint.is_static_wan() && endpoint.is_tcp() && endpoint.addr().is_ipv4() {
                        let addr = format!("{}:{}", &endpoint.addr().ip().to_string(), self.config.tcp_file_manager_port);
                        let mut req = Request::new(Method::Post, format!("http://{}/set_file?fileid={}", &addr, &fileid).as_str());
                        req.set_body(buf);
                        info!("named data client use tcp conn to {}", &addr);
                        let conn = async_std::net::TcpStream::connect(&addr).await?;
                        cyfs_util::async_h1_helper::connect_timeout(conn, req, Duration::from_secs(60 * 5)).await?;
                        info!(
                            "put desc {} to {} success",
                            &fileid, &owner_id
                        );
                        return Ok(());
                    }
                }
            }
        }

        let req = Request::new(Method::Post, format!("http://www.cyfs.com/file_manager/set_file?fileid={}", &fileid).as_str());
        let conn = self.get_bdt_stream(&owner_device).await?;
        cyfs_util::async_h1_helper::connect_timeout(conn, req, Duration::from_secs(60 * 5)).await?;
        info!(
            "put desc {} to {} success",
            &fileid, &owner_id
        );

        return Ok(());
    }

    // 从一个cyfs链接解出(owner, file/dirid, inner_path)三个部分
    pub async fn extract_cyfs_url(&self, url: &str) -> BuckyResult<(Option<ObjectId>, ObjectId, String)> {
        let url_str = url.replace("//", "///");
        let url = Url::parse(&url_str)?;

        if url.scheme() != "cyfs" {
            return Err(BuckyError::from(BuckyErrorCode::NotSupport));
        }
        let mut owner = None;
        let mut ndn_id = None;
        let mut inner_path = String::new();
        for path_segment in url.path_segments().ok_or_else(||{BuckyError::from(BuckyErrorCode::NotMatch)})? {
            if owner.is_none() && ndn_id.is_none() {
                // 第一次解析，这个str不是owner就是id
                let id = self.get_id_from_str(path_segment).await?;
                if id.obj_type_code() == ObjectTypeCode::File
                    || id.obj_type_code() == ObjectTypeCode::Dir {
                    ndn_id = Some(id);
                } else {
                    // 先认为非ndn类型的obj id就是owner
                    owner = Some(id);
                }
            } else if ndn_id.is_none() {
                // owner有值，下一个一定是ndn id
                let id = self.get_id_from_str(path_segment).await?;
                if id.obj_type_code() == ObjectTypeCode::File
                    || id.obj_type_code() == ObjectTypeCode::Dir {
                    ndn_id = Some(id);
                } else {
                    // 这个不是ndnid就一定有问题
                    break;
                }
            } else {
                // ndn_id有值，剩下的部分都是inner_path了
                if inner_path.len() > 0 {
                    inner_path.insert_str(inner_path.len(), "/");
                }

                inner_path.insert_str(inner_path.len(), path_segment);
            }

        }

        Ok((owner, ndn_id.ok_or_else(||{BuckyError::from(BuckyErrorCode::InvalidFormat)})?, inner_path))
    }
}

<|MERGE_RESOLUTION|>--- conflicted
+++ resolved
@@ -4,11 +4,7 @@
 use async_std::io::Write as AsyncWrite;
 use async_std::prelude::*;
 use cyfs_chunk_client::{ChunkClient, ChunkClientContext, ChunkSourceContext};
-<<<<<<< HEAD
-use http_types::{Method, Request, Response};
-=======
 use http_types::{Method, Request};
->>>>>>> 664cde7a
 use rand::{Rng, RngCore};
 use std::borrow::BorrowMut;
 use std::collections::HashMap;
@@ -198,16 +194,11 @@
         }
 
         let mut params = cyfs_bdt::StackOpenParams::new("cyfs-client");
-<<<<<<< HEAD
-
-        if let Some(sn_list) = &sn_list {
-            info!("named data client use param`s sn list {:?}", sn_list);
-=======
+
         if let Some(sn_list) = &self.config.sn_list {
             info!("named data client use param`s sn list {:?}", sn_list.iter().map(|device|{
                 device.desc().calculate_id()
             }).collect::<Vec<ObjectId>>());
->>>>>>> 664cde7a
         }
         params.known_sn = self.config.sn_list.clone();
         params.outer_cache = Some(Box::new(self.device_cache.clone()));
@@ -256,11 +247,7 @@
             info!("named data client reset sn list {:?}", sn_list.iter().map(|device|{
                 device.desc().calculate_id()
             }).collect::<Vec<ObjectId>>());
-<<<<<<< HEAD
-            stack.reset_sn_list(sn_list).await?;
-=======
             stack.reset_sn_list(sn_list).wait_online().await?;
->>>>>>> 664cde7a
             Ok(())
         } else {
             Err(BuckyError::from(BuckyErrorCode::NotInit))
@@ -293,32 +280,6 @@
         self.stream_pool.get().unwrap().connect(remote).await
     }
 
-<<<<<<< HEAD
-    async fn http_on_bdt(&self, remote: &DeviceId, req: Request) -> BuckyResult<Response> {
-        debug!(
-            "http on bdt, remote {}, url {}",
-            remote,
-            req.url()
-        );
-        let conn = self.bdt_conn(remote).await?;
-        let resp = cyfs_util::async_h1_helper::connect_timeout(conn, req, Duration::from_secs(60 * 5)).await?;
-        if !resp.status().is_success() {
-            Err(BuckyError::from(resp.status()))
-        } else {
-            Ok(resp)
-        }
-    }
-
-    async fn get_bdt_stream(&self, remote: &DeviceId) -> BuckyResult<PooledStream> {
-        debug!(
-            "http on bdt, remote {}, vport 80",
-            remote.to_string()
-        );
-        self.bdt_conn(remote).await
-    }
-
-=======
->>>>>>> 664cde7a
     async fn get_chunk<W: ?Sized>(
         &self,
         chunk_id: &ChunkId,
@@ -370,10 +331,7 @@
         let mut get_error = BuckyError::from(BuckyErrorCode::Ok);
         let mut use_tcp = self.config.conn_strategy == ConnStrategy::TcpFirst || self.config.conn_strategy == ConnStrategy::TcpOnly;
         for i in 0..self.config.retry_times {
-<<<<<<< HEAD
-=======
             info!("try get chunk {}, retry {}/{}", chunk_id, i, self.config.retry_times);
->>>>>>> 664cde7a
             let mut ctx = None;
             if use_tcp {
                 if let StandardObject::Device(device) = self.get_desc(owner.object_id(), None).await? {
@@ -400,17 +358,6 @@
                     return Err(BuckyError::new(BuckyErrorCode::NotSupport, format!("device {} not has static tcp ipv4 addr", owner)));
                 }
             }
-<<<<<<< HEAD
-            // get_from_source在udp被阻断的情况下可能会超时，这里超时后返回Timeout错误，再试一次
-
-            match async_std::future::timeout(self.config.timeout, async {
-                ChunkClient::get_resp_from_source(ctx.clone().unwrap(), &chunk_get_data_with_meta_req).await
-            }).await {
-                Ok(ret) => {
-                    match ret {
-                        Ok(mut resp) => {
-                            match resp.body_bytes().await {
-=======
 
             match ChunkClient::get_resp_from_source(ctx.clone().unwrap(), &chunk_get_data_with_meta_req).await {
                 Ok(mut resp) => {
@@ -420,7 +367,6 @@
                     }).await {
                         Ok(buf) => {
                             match buf {
->>>>>>> 664cde7a
                                 Ok(buf) => {
                                     let _ = chunk_content.set(buf);
                                     break;
@@ -432,34 +378,12 @@
                             }
                         }
                         Err(e) => {
-<<<<<<< HEAD
-                            warn!("get chunk {} failed by err {}, may retry {}/{}", chunk_id, e, i+1, self.config.retry_times);
-                            get_error = e;
-                            // 如果是tcp失败，下次用bdt重试
-                            use_tcp = false;
-                            // 这里尝试看能不能让pool放弃这条连接
-                            if let Some(stream) = ctx.unwrap().get_bdt_stream() {
-                                if let Err(e) = stream.shutdown(Shutdown::Both) {
-                                    error!("bdt stream close error! {}", e);
-                                }
-                            }
-
-=======
                             error!("recv chunk {} timeout after {} secs.", chunk_id, self.config.timeout.as_secs());
                             get_error = BuckyError::from(e);
->>>>>>> 664cde7a
                         }
                     }
                 }
                 Err(e) => {
-<<<<<<< HEAD
-                    error!("recv chunk {} timeout after {} secs. may retry {}/{}", chunk_id, self.config.timeout.as_secs(), i+1, self.config.retry_times);
-                    get_error = BuckyError::from(e);
-                }
-            }
-
-
-=======
                     error!("get chunk {} response err {}", chunk_id, e);
                 }
             }
@@ -476,16 +400,11 @@
             if self.config.conn_strategy == ConnStrategy::TcpFirst && i+1 > (self.config.retry_times as f32 / 2f32).ceil() as u8 {
                 use_tcp = false;
             }
->>>>>>> 664cde7a
         }
 
         if chunk_content.get().is_none() {
             // 表示3次都没有拿到chunk数据，这里报超时
-<<<<<<< HEAD
-            error!("get chunk {} final failed after retry 3 times", chunk_id);
-=======
             error!("get chunk {} final failed after retry {} times", chunk_id, self.config.retry_times);
->>>>>>> 664cde7a
             return Err(get_error);
         }
 

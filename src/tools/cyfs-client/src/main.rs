use std::path::{Path, PathBuf};
use std::str::FromStr;
use std::time::Duration;

mod named_data_client;
mod ffs_client_util;
mod meta_helper;
mod actions;

use clap::{App, SubCommand, Arg, ArgMatches};

use crate::actions::{put, get, get_by_id, create, upload};
<<<<<<< HEAD
use crate::named_data_client::{NamedCacheClient, NamedCacheClientConfig};
=======
use crate::named_data_client::{ConnStrategy, NamedCacheClient, NamedCacheClientConfig};
>>>>>>> 1e8c3f5b

use log::*;
use cyfs_base::{PrivateKey, Device, File, FileDecoder, StandardObject, RawConvertTo, BuckyResult, RawFrom, Area};
use cyfs_lib::{NONGetObjectOutputRequest, SharedCyfsStack, UtilGetDeviceStaticInfoOutputRequest};
use cyfs_meta_lib::MetaMinerTarget;

extern crate log;

fn get_device_desc(matches: &ArgMatches, name: &str) -> Option<(Device, PrivateKey)> {
    if let Some(path) = matches.value_of(name) {
        match cyfs_util::get_device_from_file(&Path::new(path).with_extension("desc"), &Path::new(path).with_extension("sec")) {
            Ok(ret) => {
                debug!("sec: {}", ret.1.to_hex().unwrap());
                Some(ret)
            },
            Err(e) => {
                error!("read desc from {} fail, err {}", path, e);
                None
            }
        }
    } else {
        None
    }
}

fn get_desc(matches: &ArgMatches, name: &str) -> Option<(StandardObject, PrivateKey)> {
    if let Some(path) = matches.value_of(name) {
        match cyfs_util::get_desc_from_file(&Path::new(path).with_extension("desc"), &Path::new(path).with_extension("sec")) {
            Ok(ret) => Some(ret),
            Err(e) => {
                error!("read desc from {} fail, err {}", path, e);
                None
            }
        }
    } else {
        None
    }
}

async fn get_sn_list(stack: &SharedCyfsStack) -> BuckyResult<Vec<Device>> {
    stack.wait_online(Some(Duration::from_secs(5))).await?;
    let info = stack.util().get_device_static_info(UtilGetDeviceStaticInfoOutputRequest::new()).await?;
    info!("get sn list from runtime: {:?}", info.info.known_sn_list);
    let mut devices = vec![];
    for sn_id in &info.info.known_sn_list {
        let resp = stack.non_service().get_object(NONGetObjectOutputRequest::new_noc(sn_id.object_id().clone(), None)).await?;
        devices.push(Device::clone_from_slice(&resp.object.object_raw)?);
    }

    Ok(devices)
}

async fn sn_list(matches: &ArgMatches<'_>) -> (Vec<Device>, Option<Area>) {
    if matches.is_present("stack_sn") {
        let stack = SharedCyfsStack::open_runtime(None).await.unwrap();
        let area = stack.local_device_id().object_id().info().into_area();
        info!("get area from runtime: {:?}", area);
        (get_sn_list(&stack).await.unwrap_or_else(|e| {
            error!("get sn list from runtime err {}, use built-in sn list", e);
            cyfs_util::get_builtin_sn_desc().as_slice().iter().map(|(_, device)| device.clone()).collect()
        }), area)
    } else {
        (cyfs_util::get_builtin_sn_desc().as_slice().iter().map(|(_, device)| device.clone()).collect(), None)
    }
}

async fn main_run() {
    let default_target = MetaMinerTarget::default().to_string();
    let meta_arg = Arg::with_name("meta_target").short("m").long("meta_target").takes_value(true).default_value(&default_target).help("meta target");

    let put_command = SubCommand::with_name("put")
        .about("put file to owner`s OOD")
        .arg(Arg::with_name("file").required(true).help("set the file path to put").index(1))
        .arg(Arg::with_name("owner").short("o").long("owner").takes_value(true).help("owner desc and sec file path, exclude extension"))
        .arg(Arg::with_name("chunk_size").short("c").long("chunk_size").default_value("8192").help("file chunk size"))
        .arg(Arg::with_name("file_id").short("f").long("file_id").takes_value(true).help("save file id to path(optional)"))
        .arg(Arg::with_name("url_file").long("url_file").takes_value(true).help("save ffs url to path(optional)"))
        .arg(Arg::with_name("desc").short("d").long("desc").takes_value(true).help("bdt init desc, use on own risk"))
        .arg(Arg::with_name("output").long("output").takes_value(true).help("chunk save path"))
        .arg(Arg::with_name("stack_sn").long("use-stack-sn").hidden(true).help("use local runtime`s newest sn list"))
        .arg(Arg::with_name("use_tcp").long("tcp").help("use tcp first mode"))
        .arg(Arg::with_name("chunk_port").long("chunk-port").default_value("5310").help("chunk manager tcp port"))
        .arg(Arg::with_name("file_port").long("file-port").default_value("5312").help("file manager tcp port"))
        .arg(meta_arg.clone());

    let matches = App::new("cyfs-client").version(cyfs_base::get_version())
        .subcommand(put_command.clone())
        .subcommand(SubCommand::with_name("get")
            .about("get file from OOD")
            .arg(Arg::with_name("url").required(true).help("file url to get").index(1))
            .arg(Arg::with_name("dest").help("dest file path").index(2))
            .arg(Arg::with_name("desc").short("d").long("desc").takes_value(true).help("bdt init desc, use on own risk"))
            .arg(Arg::with_name("stack_sn").long("use-stack-sn").hidden(true).help("use local runtime`s newest sn list"))
            .arg(Arg::with_name("use_tcp").long("tcp").help("use tcp first mode"))
            .arg(Arg::with_name("chunk_port").long("chunk-port").default_value("5310").help("chunk manager tcp port"))
            .arg(Arg::with_name("file_port").long("file-port").default_value("5312").help("file manager tcp port"))
            .arg(meta_arg.clone())
        )
        .subcommand(put_command.clone().name("create").about("create filedesc, only for test"))
        .subcommand(SubCommand::with_name("getbyid")
            .about("get file by fileid")
            .arg(Arg::with_name("fileid").required(true).help("file id to get").index(1))
            .arg(Arg::with_name("dest").help("dest file path").index(2))
            .arg(Arg::with_name("desc").short("d").long("desc").takes_value(true).help("bdt init desc, use on own risk"))
            .arg(Arg::with_name("stack_sn").long("use-stack-sn").hidden(true).help("use local runtime`s newest sn list"))
            .arg(Arg::with_name("use_tcp").long("tcp").help("use tcp first mode"))
            .arg(Arg::with_name("chunk_port").long("chunk-port").default_value("5310").help("chunk manager tcp port"))
            .arg(Arg::with_name("file_port").long("file-port").default_value("5312").help("file manager tcp port"))
            .arg(meta_arg.clone())
        )
        .subcommand(SubCommand::with_name("upload")
            .about("upload desc to meta")
            .arg(Arg::with_name("desc_file").required(true).help("desc file upload to meta"))
            .arg(Arg::with_name("owner").required(true).help("owner desc and sec file path, exclude extension").index(2))
            .arg(meta_arg.clone())
        )
        .subcommand(SubCommand::with_name("extract")
            .about("extract cyfs url to owner, id, inner_path")
            .arg(Arg::with_name("url").index(1).required(true).takes_value(true).help("cyfs url"))
            .arg(meta_arg.clone())
        )
        .get_matches();

    cyfs_debug::CyfsLoggerBuilder::new_service("cyfs-client")
        .level("info")
        .console("info")
        .enable_bdt(Some("warn"), Some("warn"))
        .build()
        .unwrap()
        .start();

    cyfs_debug::PanicBuilder::new("cyfs-tools", "cyfs-client").build().start();


    match matches.subcommand() {
        ("put", Some(matches)) => {
            //let matches = matches.clone();
            let file = PathBuf::from(matches.value_of("file").unwrap());
            let chunk_size = matches.value_of("chunk_size").unwrap().parse::<u32>().unwrap() * 1024;
            let file_id = matches.value_of("file_id").map(PathBuf::from);
            let url_file = matches.value_of("url_file").map(PathBuf::from);

<<<<<<< HEAD
            let mut client = NamedCacheClient::new();
            let desc = get_device_desc(&matches, "desc");
            let meta_target = matches.value_of("meta_target").map(|s|
                MetaMinerTarget::from_str(&s).unwrap_or(MetaMinerTarget::default()));
=======

            let desc = get_device_desc(&matches, "desc");
            let meta_target = matches.value_of("meta_target").map(|s|
                MetaMinerTarget::from_str(&s).unwrap_or(MetaMinerTarget::default())).unwrap_or(MetaMinerTarget::default());
>>>>>>> 1e8c3f5b
            let (sn_list, area) = sn_list(matches).await;
            let mut config = NamedCacheClientConfig::default();
            config.desc = desc;
            config.meta_target = meta_target;
            config.sn_list = Some(sn_list);
            config.area = area;
<<<<<<< HEAD
            client.init(config).await.unwrap();
=======
            if matches.is_present("use_tcp") {
                config.conn_strategy = ConnStrategy::TcpFirst;
                config.tcp_chunk_manager_port = matches.value_of("chunk_port").unwrap().parse().unwrap();
                config.tcp_file_manager_port = matches.value_of("file_port").unwrap().parse().unwrap();
            }
            let mut client = NamedCacheClient::new(config);
            client.init().await.unwrap();
>>>>>>> 1e8c3f5b

            if let Some((owner_desc, secret)) = get_desc(&matches, "owner") {
                info!("@put...");
                async_std::task::spawn(async move {
                    match put(&mut client, &file, &owner_desc, &secret, chunk_size, url_file, file_id, true).await {
                        Ok((url, time)) => {
                            info!("put success, ffs url: {}", url);
                            info!("put total use {} secs", time.as_secs());
                        }
                        _ => {
                            std::process::exit(1);
                        }
                    };
                }).await;
            } else {
                std::process::exit(1);
            }
        },
        ("get", Some(matches)) => {
            let url = matches.value_of("url").unwrap().to_owned();
            let dest_path = PathBuf::from(matches.value_of("dest").unwrap());
<<<<<<< HEAD
            let mut client = NamedCacheClient::new();
            let desc = get_device_desc(matches, "desc");
            let meta_target = matches.value_of("meta_target").map(|s|
                MetaMinerTarget::from_str(&s).unwrap_or(MetaMinerTarget::default()));
=======

            let desc = get_device_desc(matches, "desc");
            let meta_target = matches.value_of("meta_target").map(|s|
                MetaMinerTarget::from_str(&s).unwrap_or(MetaMinerTarget::default())).unwrap_or(MetaMinerTarget::default());
>>>>>>> 1e8c3f5b
            let (sn_list, area) = sn_list(matches).await;
            let mut config = NamedCacheClientConfig::default();
            config.desc = desc;
            config.meta_target = meta_target;
            config.sn_list = Some(sn_list);
            config.area = area;
<<<<<<< HEAD
            client.init(config).await.unwrap();
=======
            if matches.is_present("use_tcp") {
                config.conn_strategy = ConnStrategy::TcpFirst;
                config.tcp_chunk_manager_port = matches.value_of("chunk_port").unwrap().parse().unwrap();
                config.tcp_file_manager_port = matches.value_of("file_port").unwrap().parse().unwrap();
            }
            let mut client = NamedCacheClient::new(config);
            client.init().await.unwrap();
>>>>>>> 1e8c3f5b
            async_std::task::spawn(async move {
                if get(&client, &url, &dest_path).await.is_err() {
                    std::process::exit(1);
                };
            }).await;

        },

        ("getbyid", Some(matches)) => {
            let fileid = matches.value_of("fileid").unwrap().to_owned();
            let dest_path = PathBuf::from(matches.value_of("dest").unwrap_or(&fileid));

<<<<<<< HEAD
            let mut client = NamedCacheClient::new();
            let desc = get_device_desc(matches, "desc");
            let meta_target = matches.value_of("meta_target").map(|s|
                MetaMinerTarget::from_str(s).unwrap_or(MetaMinerTarget::default())
            );
=======
            let desc = get_device_desc(matches, "desc");
            let meta_target = matches.value_of("meta_target").map(|s|
                MetaMinerTarget::from_str(s).unwrap_or(MetaMinerTarget::default())
            ).unwrap_or(MetaMinerTarget::default());
>>>>>>> 1e8c3f5b
            let (sn_list, area) = sn_list(matches).await;
            let mut config = NamedCacheClientConfig::default();
            config.desc = desc;
            config.meta_target = meta_target;
            config.sn_list = Some(sn_list);
            config.area = area;
<<<<<<< HEAD
            client.init(config).await.unwrap();
=======
            if matches.is_present("use_tcp") {
                config.conn_strategy = ConnStrategy::TcpFirst;
                config.tcp_chunk_manager_port = matches.value_of("chunk_port").unwrap().parse().unwrap();
                config.tcp_file_manager_port = matches.value_of("file_port").unwrap().parse().unwrap();
            }
            let mut client = NamedCacheClient::new(config);
            client.init().await.unwrap();
>>>>>>> 1e8c3f5b
            async_std::task::spawn(async move {
                if get_by_id(&client, &fileid, &dest_path, None).await.is_err() {
                    std::process::exit(1);
                };
            }).await;

        },
        ("create", Some(matches)) => {
            let file = PathBuf::from(matches.value_of("file").unwrap());
            let chunk_size = matches.value_of("chunk_size").unwrap().parse::<u32>().unwrap() * 1024;
            let file_id = matches.value_of("file_id").map(PathBuf::from);
            let output = matches.value_of("output").map(PathBuf::from);

            match get_desc(matches, "owner") {
                Some((owner_desc, secret)) => {
                    async_std::task::spawn(async move {
                        if let Err(_) = create(&file, &owner_desc, &secret, chunk_size, file_id, output).await {
                            std::process::exit(1);
                        };
                    }).await;
                }
                None => {
                    std::process::exit(1);
                }
            }
        },

        ("upload", Some(matches)) => {
            let desc_file = Path::new(matches.value_of("desc_file").unwrap());
            let owner = Path::new(matches.value_of("owner").unwrap());
            let meta_target = matches.value_of("meta_target").map(str::to_string);
            match File::decode_from_file(desc_file, &mut vec![]) {
                Ok((desc, _)) => {
                    match cyfs_util::get_desc_from_file(&owner.with_extension("desc"), &owner.with_extension("sec")) {
                        Ok((owner_desc, secret)) => {
                            async_std::task::spawn(async move {
                                if upload(&owner_desc, &secret, &desc, meta_target).await.is_err() {
                                    std::process::exit(1);
                                }
                            }).await;

                        }
                        Err(e) => {
                            error!("get desc failed: {}", e);
                            std::process::exit(1);
                        }
                    }
                }
                Err(e) => {
                    error!("read desc from {} failed, err {}", desc_file.display(), e);
                    std::process::exit(1);
                }
            }
        },
        ("extract", Some(matches)) => {
<<<<<<< HEAD
            let mut client = NamedCacheClient::new();
            let meta_target = matches.value_of("meta_target").map(|s|
                MetaMinerTarget::from_str(s).unwrap_or(MetaMinerTarget::default()));
            let url = matches.value_of("url").unwrap().to_owned();
            let mut config = NamedCacheClientConfig::default();
            config.meta_target = meta_target;
            client.init(config).await.unwrap();
=======
            let meta_target = matches.value_of("meta_target").map(|s|
                MetaMinerTarget::from_str(s).unwrap_or(MetaMinerTarget::default())).unwrap_or(MetaMinerTarget::default());
            let url = matches.value_of("url").unwrap().to_owned();
            let mut config = NamedCacheClientConfig::default();
            config.meta_target = meta_target;
            let mut client = NamedCacheClient::new(config);
            client.init().await.unwrap();
>>>>>>> 1e8c3f5b
            async_std::task::spawn(async move {
                match client.extract_cyfs_url(&url).await {
                    Ok((owner, id, inner)) => {
                        println!("owner: {}\nid: {}\ninner: {}"
                                 , owner.map_or("None".to_owned(), |id|{id.to_string()})
                                 , &id
                                 , &inner)
                    }
                    Err(e) => {
                        error!("extract cyfs url err {}", e);
                    }
                }
            }).await;
        },
        v @ _ => {
            error!("unknown command: {}", v.0);
            std::process::exit(1);
        },
    };
}

fn main() {
    cyfs_debug::ProcessDeadHelper::patch_task_min_thread();

    async_std::task::block_on(main_run());
}<|MERGE_RESOLUTION|>--- conflicted
+++ resolved
@@ -10,11 +10,7 @@
 use clap::{App, SubCommand, Arg, ArgMatches};
 
 use crate::actions::{put, get, get_by_id, create, upload};
-<<<<<<< HEAD
-use crate::named_data_client::{NamedCacheClient, NamedCacheClientConfig};
-=======
 use crate::named_data_client::{ConnStrategy, NamedCacheClient, NamedCacheClientConfig};
->>>>>>> 1e8c3f5b
 
 use log::*;
 use cyfs_base::{PrivateKey, Device, File, FileDecoder, StandardObject, RawConvertTo, BuckyResult, RawFrom, Area};
@@ -157,26 +153,16 @@
             let file_id = matches.value_of("file_id").map(PathBuf::from);
             let url_file = matches.value_of("url_file").map(PathBuf::from);
 
-<<<<<<< HEAD
-            let mut client = NamedCacheClient::new();
-            let desc = get_device_desc(&matches, "desc");
-            let meta_target = matches.value_of("meta_target").map(|s|
-                MetaMinerTarget::from_str(&s).unwrap_or(MetaMinerTarget::default()));
-=======
 
             let desc = get_device_desc(&matches, "desc");
             let meta_target = matches.value_of("meta_target").map(|s|
                 MetaMinerTarget::from_str(&s).unwrap_or(MetaMinerTarget::default())).unwrap_or(MetaMinerTarget::default());
->>>>>>> 1e8c3f5b
             let (sn_list, area) = sn_list(matches).await;
             let mut config = NamedCacheClientConfig::default();
             config.desc = desc;
             config.meta_target = meta_target;
             config.sn_list = Some(sn_list);
             config.area = area;
-<<<<<<< HEAD
-            client.init(config).await.unwrap();
-=======
             if matches.is_present("use_tcp") {
                 config.conn_strategy = ConnStrategy::TcpFirst;
                 config.tcp_chunk_manager_port = matches.value_of("chunk_port").unwrap().parse().unwrap();
@@ -184,7 +170,6 @@
             }
             let mut client = NamedCacheClient::new(config);
             client.init().await.unwrap();
->>>>>>> 1e8c3f5b
 
             if let Some((owner_desc, secret)) = get_desc(&matches, "owner") {
                 info!("@put...");
@@ -206,26 +191,16 @@
         ("get", Some(matches)) => {
             let url = matches.value_of("url").unwrap().to_owned();
             let dest_path = PathBuf::from(matches.value_of("dest").unwrap());
-<<<<<<< HEAD
-            let mut client = NamedCacheClient::new();
-            let desc = get_device_desc(matches, "desc");
-            let meta_target = matches.value_of("meta_target").map(|s|
-                MetaMinerTarget::from_str(&s).unwrap_or(MetaMinerTarget::default()));
-=======
 
             let desc = get_device_desc(matches, "desc");
             let meta_target = matches.value_of("meta_target").map(|s|
                 MetaMinerTarget::from_str(&s).unwrap_or(MetaMinerTarget::default())).unwrap_or(MetaMinerTarget::default());
->>>>>>> 1e8c3f5b
             let (sn_list, area) = sn_list(matches).await;
             let mut config = NamedCacheClientConfig::default();
             config.desc = desc;
             config.meta_target = meta_target;
             config.sn_list = Some(sn_list);
             config.area = area;
-<<<<<<< HEAD
-            client.init(config).await.unwrap();
-=======
             if matches.is_present("use_tcp") {
                 config.conn_strategy = ConnStrategy::TcpFirst;
                 config.tcp_chunk_manager_port = matches.value_of("chunk_port").unwrap().parse().unwrap();
@@ -233,7 +208,6 @@
             }
             let mut client = NamedCacheClient::new(config);
             client.init().await.unwrap();
->>>>>>> 1e8c3f5b
             async_std::task::spawn(async move {
                 if get(&client, &url, &dest_path).await.is_err() {
                     std::process::exit(1);
@@ -246,27 +220,16 @@
             let fileid = matches.value_of("fileid").unwrap().to_owned();
             let dest_path = PathBuf::from(matches.value_of("dest").unwrap_or(&fileid));
 
-<<<<<<< HEAD
-            let mut client = NamedCacheClient::new();
-            let desc = get_device_desc(matches, "desc");
-            let meta_target = matches.value_of("meta_target").map(|s|
-                MetaMinerTarget::from_str(s).unwrap_or(MetaMinerTarget::default())
-            );
-=======
             let desc = get_device_desc(matches, "desc");
             let meta_target = matches.value_of("meta_target").map(|s|
                 MetaMinerTarget::from_str(s).unwrap_or(MetaMinerTarget::default())
             ).unwrap_or(MetaMinerTarget::default());
->>>>>>> 1e8c3f5b
             let (sn_list, area) = sn_list(matches).await;
             let mut config = NamedCacheClientConfig::default();
             config.desc = desc;
             config.meta_target = meta_target;
             config.sn_list = Some(sn_list);
             config.area = area;
-<<<<<<< HEAD
-            client.init(config).await.unwrap();
-=======
             if matches.is_present("use_tcp") {
                 config.conn_strategy = ConnStrategy::TcpFirst;
                 config.tcp_chunk_manager_port = matches.value_of("chunk_port").unwrap().parse().unwrap();
@@ -274,7 +237,6 @@
             }
             let mut client = NamedCacheClient::new(config);
             client.init().await.unwrap();
->>>>>>> 1e8c3f5b
             async_std::task::spawn(async move {
                 if get_by_id(&client, &fileid, &dest_path, None).await.is_err() {
                     std::process::exit(1);
@@ -330,15 +292,6 @@
             }
         },
         ("extract", Some(matches)) => {
-<<<<<<< HEAD
-            let mut client = NamedCacheClient::new();
-            let meta_target = matches.value_of("meta_target").map(|s|
-                MetaMinerTarget::from_str(s).unwrap_or(MetaMinerTarget::default()));
-            let url = matches.value_of("url").unwrap().to_owned();
-            let mut config = NamedCacheClientConfig::default();
-            config.meta_target = meta_target;
-            client.init(config).await.unwrap();
-=======
             let meta_target = matches.value_of("meta_target").map(|s|
                 MetaMinerTarget::from_str(s).unwrap_or(MetaMinerTarget::default())).unwrap_or(MetaMinerTarget::default());
             let url = matches.value_of("url").unwrap().to_owned();
@@ -346,7 +299,6 @@
             config.meta_target = meta_target;
             let mut client = NamedCacheClient::new(config);
             client.init().await.unwrap();
->>>>>>> 1e8c3f5b
             async_std::task::spawn(async move {
                 match client.extract_cyfs_url(&url).await {
                     Ok((owner, id, inner)) => {
